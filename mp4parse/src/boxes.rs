// This Source Code Form is subject to the terms of the Mozilla Public
// License, v. 2.0. If a copy of the MPL was not distributed with this
// file, You can obtain one at https://mozilla.org/MPL/2.0/.
use std::fmt;

macro_rules! box_database {
    ($($boxenum:ident $boxtype:expr),*,) => {
        #[derive(Clone, Copy, PartialEq)]
        pub enum BoxType {
            $($boxenum),*,
            UnknownBox(u32),
        }

        impl From<u32> for BoxType {
            fn from(t: u32) -> BoxType {
                use self::BoxType::*;
                match t {
                    $($boxtype => $boxenum),*,
                    _ => UnknownBox(t),
                }
            }
        }

        impl Into<u32> for BoxType {
            fn into(self) -> u32 {
                use self::BoxType::*;
                match self {
                    $($boxenum => $boxtype),*,
                    UnknownBox(t) => t,
                }
            }
        }

        impl fmt::Debug for BoxType {
            fn fmt(&self, f: &mut fmt::Formatter) -> fmt::Result {
                let fourcc: FourCC = From::from(self.clone());
                write!(f, "{}", fourcc)
            }
        }
    }
}

#[derive(Default, PartialEq)]
pub struct FourCC {
    pub value: String
}

impl From<u32> for FourCC {
    fn from(number: u32) -> FourCC {
        let mut box_chars = Vec::new();
        for x in 0..4 {
            let c = (number >> x * 8 & 0x000000FF) as u8;
            box_chars.push(c);
        }
        box_chars.reverse();

        let box_string = match String::from_utf8(box_chars) {
            Ok(t) => t,
            _ => String::from("null"), // error to retrieve fourcc
        };

        FourCC {
            value: box_string
        }
    }
}

impl From<BoxType> for FourCC {
    fn from(t: BoxType) -> FourCC {
        let box_num: u32 = Into::into(t);
        From::from(box_num)
    }
}

impl<'a> From<&'a str> for FourCC {
    fn from(v: &'a str) -> FourCC {
        FourCC {
            value: v.to_owned()
        }
    }
}

impl fmt::Debug for FourCC {
    fn fmt(&self, f: &mut fmt::Formatter) -> fmt::Result {
        write!(f, "{}", self.value)
    }
}

impl fmt::Display for FourCC {
    fn fmt(&self, f: &mut fmt::Formatter) -> fmt::Result {
        write!(f, "{}", self.value)
    }
}

box_database!(
    FileTypeBox                       0x66747970, // "ftyp"
    MovieBox                          0x6d6f6f76, // "moov"
    MovieHeaderBox                    0x6d766864, // "mvhd"
    TrackBox                          0x7472616b, // "trak"
    TrackHeaderBox                    0x746b6864, // "tkhd"
    EditBox                           0x65647473, // "edts"
    MediaBox                          0x6d646961, // "mdia"
    EditListBox                       0x656c7374, // "elst"
    MediaHeaderBox                    0x6d646864, // "mdhd"
    HandlerBox                        0x68646c72, // "hdlr"
    MediaInformationBox               0x6d696e66, // "minf"
    SampleTableBox                    0x7374626c, // "stbl"
    SampleDescriptionBox              0x73747364, // "stsd"
    TimeToSampleBox                   0x73747473, // "stts"
    SampleToChunkBox                  0x73747363, // "stsc"
    SampleSizeBox                     0x7374737a, // "stsz"
    ChunkOffsetBox                    0x7374636f, // "stco"
    ChunkLargeOffsetBox               0x636f3634, // "co64"
    SyncSampleBox                     0x73747373, // "stss"
    AVCSampleEntry                    0x61766331, // "avc1"
    AVC3SampleEntry                   0x61766333, // "avc3" - Need to check official name in spec.
    AVCConfigurationBox               0x61766343, // "avcC"
    MP4AudioSampleEntry               0x6d703461, // "mp4a"
    ESDBox                            0x65736473, // "esds"
    VP8SampleEntry                    0x76703038, // "vp08"
    VP9SampleEntry                    0x76703039, // "vp09"
    VPCodecConfigurationBox           0x76706343, // "vpcC"
    FLACSampleEntry                   0x664c6143, // "fLaC"
    FLACSpecificBox                   0x64664c61, // "dfLa"
    OpusSampleEntry                   0x4f707573, // "Opus"
    OpusSpecificBox                   0x644f7073, // "dOps"
    ProtectedVisualSampleEntry        0x656e6376, // "encv" - Need to check official name in spec.
    ProtectedAudioSampleEntry         0x656e6361, // "enca" - Need to check official name in spec.
    MovieExtendsBox                   0x6d766578, // "mvex"
    MovieExtendsHeaderBox             0x6d656864, // "mehd"
    QTWaveAtom                        0x77617665, // "wave" - quicktime atom
    ProtectionSystemSpecificHeaderBox 0x70737368, // "pssh"
    SchemeInformationBox              0x73636869, // "schi"
    TrackEncryptionBox                0x74656e63, // "tenc"
    ProtectionSchemeInformationBox    0x73696e66, // "sinf"
    OriginalFormatBox                 0x66726d61, // "frma"
<<<<<<< HEAD
    MP3AudioSampleEntry               0x2e6d7033, // ".mp3" - from F4V.
=======
    CompositionOffsetBox              0x63747473, // "ctts"
>>>>>>> 9c1ae84d
);<|MERGE_RESOLUTION|>--- conflicted
+++ resolved
@@ -134,9 +134,6 @@
     TrackEncryptionBox                0x74656e63, // "tenc"
     ProtectionSchemeInformationBox    0x73696e66, // "sinf"
     OriginalFormatBox                 0x66726d61, // "frma"
-<<<<<<< HEAD
     MP3AudioSampleEntry               0x2e6d7033, // ".mp3" - from F4V.
-=======
     CompositionOffsetBox              0x63747473, // "ctts"
->>>>>>> 9c1ae84d
 );