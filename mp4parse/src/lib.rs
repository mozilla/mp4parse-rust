//! Module for parsing ISO Base Media Format aka video/mp4 streams.

// This Source Code Form is subject to the terms of the Mozilla Public
// License, v. 2.0. If a copy of the MPL was not distributed with this
// file, You can obtain one at https://mozilla.org/MPL/2.0/.

// `clippy::upper_case_acronyms` is a nightly-only lint as of 2021-03-15, so we
// allow `clippy::unknown_clippy_lints` to ignore it on stable - but
// `clippy::unknown_clippy_lints` has been renamed in nightly, so we need to
// allow `renamed_and_removed_lints` to ignore a warning for that.
#![allow(renamed_and_removed_lints)]
#![allow(clippy::unknown_clippy_lints)]
#![allow(clippy::upper_case_acronyms)]

#[macro_use]
extern crate log;

extern crate bitreader;
extern crate byteorder;
extern crate fallible_collections;
extern crate num_traits;
use bitreader::{BitReader, ReadInto};
use byteorder::{ReadBytesExt, WriteBytesExt};

use fallible_collections::TryRead;
use fallible_collections::TryReserveError;

use num_traits::Num;
use std::convert::{TryFrom, TryInto as _};
use std::fmt;
use std::io::Cursor;
use std::io::{Read, Take};

#[macro_use]
mod macros;

mod boxes;
pub use crate::boxes::{BoxType, FourCC};

// Unit tests.
#[cfg(test)]
mod tests;

#[cfg(feature = "unstable-api")]
pub mod unstable;

/// The HEIF image and image collection brand
/// The 'mif1' brand indicates structural requirements on files
/// See HEIF (ISO 23008-12:2017) § 10.2.1
pub const MIF1_BRAND: FourCC = FourCC { value: *b"mif1" };

/// The HEIF image sequence brand
/// The 'msf1' brand indicates structural requirements on files
/// See HEIF (ISO 23008-12:2017) § 10.3.1
pub const MSF1_BRAND: FourCC = FourCC { value: *b"msf1" };

/// The brand to identify AV1 image items
/// The 'avif' brand indicates structural requirements on files
/// See <https://aomediacodec.github.io/av1-avif/#image-and-image-collection-brand>
pub const AVIF_BRAND: FourCC = FourCC { value: *b"avif" };

/// The brand to identify AVIF image sequences
/// The 'avis' brand indicates structural requirements on files
/// See <https://aomediacodec.github.io/av1-avif/#image-and-image-collection-brand>
pub const AVIS_BRAND: FourCC = FourCC { value: *b"avis" };

/// A trait to indicate a type can be infallibly converted to `u64`.
/// This should only be implemented for infallible conversions, so only unsigned types are valid.
trait ToU64 {
    fn to_u64(self) -> u64;
}

/// Statically verify that the platform `usize` can fit within a `u64`.
/// If the size won't fit on the given platform, this will fail at compile time, but if a type
/// which can fail `TryInto<usize>` is used, it may panic.
impl ToU64 for usize {
    fn to_u64(self) -> u64 {
        static_assertions::const_assert!(
            std::mem::size_of::<usize>() <= std::mem::size_of::<u64>()
        );
        self.try_into().expect("usize -> u64 conversion failed")
    }
}

/// A trait to indicate a type can be infallibly converted to `usize`.
/// This should only be implemented for infallible conversions, so only unsigned types are valid.
pub trait ToUsize {
    fn to_usize(self) -> usize;
}

/// Statically verify that the given type can fit within a `usize`.
/// If the size won't fit on the given platform, this will fail at compile time, but if a type
/// which can fail `TryInto<usize>` is used, it may panic.
macro_rules! impl_to_usize_from {
    ( $from_type:ty ) => {
        impl ToUsize for $from_type {
            fn to_usize(self) -> usize {
                static_assertions::const_assert!(
                    std::mem::size_of::<$from_type>() <= std::mem::size_of::<usize>()
                );
                self.try_into().expect(concat!(
                    stringify!($from_type),
                    " -> usize conversion failed"
                ))
            }
        }
    };
}

impl_to_usize_from!(u8);
impl_to_usize_from!(u16);
impl_to_usize_from!(u32);

/// Indicate the current offset (i.e., bytes already read) in a reader
trait Offset {
    fn offset(&self) -> u64;
}

/// Wraps a reader to track the current offset
struct OffsetReader<'a, T: 'a> {
    reader: &'a mut T,
    offset: u64,
}

impl<'a, T> OffsetReader<'a, T> {
    fn new(reader: &'a mut T) -> Self {
        Self { reader, offset: 0 }
    }
}

impl<T> Offset for OffsetReader<'_, T> {
    fn offset(&self) -> u64 {
        self.offset
    }
}

impl<T: Read> Read for OffsetReader<'_, T> {
    fn read(&mut self, buf: &mut [u8]) -> std::io::Result<usize> {
        let bytes_read = self.reader.read(buf)?;
        trace!("Read {} bytes at offset {}", bytes_read, self.offset);
        self.offset = self
            .offset
            .checked_add(bytes_read.to_u64())
            .expect("total bytes read too large for offset type");
        Ok(bytes_read)
    }
}

pub type TryVec<T> = fallible_collections::TryVec<T>;
pub type TryString = fallible_collections::TryVec<u8>;
pub type TryHashMap<K, V> = fallible_collections::TryHashMap<K, V>;
pub type TryBox<T> = fallible_collections::TryBox<T>;

// To ensure we don't use stdlib allocating types by accident
#[allow(dead_code)]
struct Vec;
#[allow(dead_code)]
struct Box;
#[allow(dead_code)]
struct HashMap;
#[allow(dead_code)]
struct String;

/// The return value to the C API
/// Any detail that needs to be communicated to the caller must be encoded here
/// since the [`Error`] type's associated data is part of the FFI.
#[repr(C)]
#[derive(Clone, Copy, PartialEq, Eq, Debug)]
pub enum Status {
    Ok = 0,
    BadArg = 1,
    Invalid = 2,
    Unsupported = 3,
    Eof = 4,
    Io = 5,
    Oom = 6,
    A1lxEssential,
    A1opNoEssential,
    AlacBadMagicCookieSize,
    AlacFlagsNonzero,
    Av1cMissing,
    BitReaderError,
    BoxBadSize,
    BoxBadWideSize,
    CheckParserStateErr,
    ColrBadQuantity,
    ColrBadSize,
    ColrBadType,
    ColrReservedNonzero,
    ConstructionMethod,
    CttsBadSize,
    CttsBadVersion,
    DflaBadMetadataBlockSize,
    DflaFlagsNonzero,
    DflaMissingMetadata,
    DflaStreamInfoBadSize,
    DflaStreamInfoNotFirst,
    DopsChannelMappingWriteErr,
    DopsOpusHeadWriteErr,
    ElstBadVersion,
    EsdsBadAudioSampleEntry,
    EsdsBadDescriptor,
    EsdsDecSpecificInfoTagQuantity,
    FtypBadSize,
    FtypNotFirst,
    HdlrNameNoNul,
    HdlrNameNotUtf8,
    HdlrNotFirst,
    HdlrPredefinedNonzero,
    HdlrReservedNonzero,
    HdlrTypeNotPict,
    HdlrUnsupportedVersion,
    HdrlBadQuantity,
    IdatBadQuantity,
    IdatMissing,
    IinfBadChild,
    IinfBadQuantity,
    IlocBadConstructionMethod,
    IlocBadExtent,
    IlocBadExtentCount,
    IlocBadFieldSize,
    IlocBadQuantity,
    IlocBadSize,
    IlocDuplicateItemId,
    IlocNotFound,
    IlocOffsetOverflow,
    ImageItemType,
    InfeFlagsNonzero,
    InvalidUtf8,
    IpcoIndexOverflow,
    IpmaBadIndex,
    IpmaBadItemOrder,
    IpmaBadQuantity,
    IpmaBadVersion,
    IpmaDuplicateItemId,
    IpmaFlagsNonzero,
    IpmaIndexZeroNoEssential,
    IpmaTooBig,
    IpmaTooSmall,
    IprpBadChild,
    IprpBadQuantity,
    IprpConflict,
    IrefBadQuantity,
    IrefRecursion,
    IspeMissing,
    ItemTypeMissing,
    LselNoEssential,
    MdhdBadTimescale,
    MdhdBadVersion,
    MehdBadVersion,
    MetaBadQuantity,
    MissingAvifOrAvisBrand,
    MissingMif1Brand,
    MoovBadQuantity,
    MoovMissing,
    MultipleAlpha,
    MvhdBadTimescale,
    MvhdBadVersion,
    NoImage,
    PitmBadQuantity,
    PitmMissing,
    PitmNotFound,
    PixiBadChannelCount,
    PixiMissing,
    PsshSizeOverflow,
    ReadBufErr,
    SchiQuantity,
    StsdBadAudioSampleEntry,
    StsdBadVideoSampleEntry,
    TkhdBadVersion,
    TxformBeforeIspe,
    TxformNoEssential,
    TxformOrder,
}

#[repr(C)]
#[derive(Clone, Copy, Debug, PartialEq, Eq)]
pub enum Feature {
    A1lx,
    A1op,
    Auxc,
    Av1c,
    Avis,
    Clap,
    Colr,
    Grid,
    Imir,
    Ipro,
    Irot,
    Ispe,
    Lsel,
    Pasp,
    Pixi,
}

impl Feature {
    fn supported(self) -> bool {
        match self {
            Self::Auxc
            | Self::Av1c
            | Self::Avis
            | Self::Colr
            | Self::Imir
            | Self::Irot
            | Self::Ispe
            | Self::Pasp
            | Self::Pixi => true,
            Self::A1lx | Self::A1op | Self::Clap | Self::Grid | Self::Ipro | Self::Lsel => false,
        }
    }
}

impl TryFrom<&ItemProperty> for Feature {
    type Error = Error;

    fn try_from(item_property: &ItemProperty) -> Result<Self, Self::Error> {
        Ok(match item_property {
            ItemProperty::AuxiliaryType(_) => Self::Auxc,
            ItemProperty::AV1Config(_) => Self::Av1c,
            ItemProperty::Channels(_) => Self::Pixi,
            ItemProperty::CleanAperture => Self::Clap,
            ItemProperty::Colour(_) => Self::Colr,
            ItemProperty::ImageSpatialExtents(_) => Self::Ispe,
            ItemProperty::LayeredImageIndexing => Self::A1lx,
            ItemProperty::LayerSelection => Self::Lsel,
            ItemProperty::Mirroring(_) => Self::Imir,
            ItemProperty::OperatingPointSelector => Self::A1op,
            ItemProperty::PixelAspectRatio(_) => Self::Pasp,
            ItemProperty::Rotation(_) => Self::Irot,
            item_property => {
                error!("No known Feature variant for {item_property:?}");
                return Err(Error::Unsupported("missing Feature fox ItemProperty"));
            }
        })
    }
}

/// A collection to indicate unsupported features that were encountered during
/// parsing. Since the default behavior for many such features is to ignore
/// them, this often not fatal and there may be several to report.
#[derive(Debug, Default)]
pub struct UnsupportedFeatures(u32);

impl UnsupportedFeatures {
    pub fn new() -> Self {
        Self(0x0)
    }

    pub fn into_bitfield(&self) -> u32 {
        self.0
    }

    fn feature_to_bitfield(feature: Feature) -> u32 {
        let index = feature as usize;
        assert!(
            u8::BITS.to_usize() * std::mem::size_of::<Self>() > index,
            "You're gonna need a bigger bitfield"
        );
        let bitfield = 1u32 << index;
        assert_eq!(bitfield.count_ones(), 1);
        bitfield
    }

    pub fn insert(&mut self, feature: Feature) {
        warn!("Unsupported feature: {feature:?}");
        self.0 |= Self::feature_to_bitfield(feature);
    }

    pub fn contains(&self, feature: Feature) -> bool {
        self.0 & Self::feature_to_bitfield(feature) != 0x0
    }

    pub fn is_empty(&self) -> bool {
        self.0 == 0x0
    }
}

impl<T> From<Status> for Result<T> {
    /// A convenience method to enable shortcuts like
    /// ```
    /// # use mp4parse::{Result,Status};
    /// # let _: Result<()> =
    /// Status::MissingAvifOrAvisBrand.into();
    /// ```
    /// instead of
    /// ```
    /// # use mp4parse::{Error,Result,Status};
    /// # let _: Result<()> =
    /// Err(Error::from(Status::MissingAvifOrAvisBrand));
    /// ```
    /// Note that `Status::Ok` can't be supported this way and will panic.
    fn from(parse_status: Status) -> Self {
        match parse_status {
            Status::Ok => panic!("Can't determine Ok(_) inner value from Status"),
            err_status => Err(err_status.into()),
        }
    }
}

/// For convenience of creating an error for an unsupported feature which we
/// want to communicate the specific feature back to the C API caller
impl From<Status> for Error {
    fn from(parse_status: Status) -> Self {
        match parse_status {
            Status::Ok
            | Status::BadArg
            | Status::Invalid
            | Status::Unsupported
            | Status::Eof
            | Status::Io
            | Status::Oom => {
                panic!("Status -> Error is only for Status:InvalidData errors")
            }
            _ => Self::InvalidData(parse_status),
        }
    }
}

impl From<Status> for &str {
    fn from(status: Status) -> Self {
        match status {
            Status::Ok
            | Status::BadArg
            | Status::Invalid
            | Status::Unsupported
            | Status::Eof
            | Status::Io
            | Status::Oom => {
                panic!("Status -> Error is only for specific parsing errors")
            }
            Status::A1lxEssential => {
                "AV1LayeredImageIndexingProperty (a1lx) shall not be marked as essential \
                 per https://aomediacodec.github.io/av1-avif/#layered-image-indexing-property-description"
            }
            Status::A1opNoEssential => {
                "OperatingPointSelectorProperty (a1op) shall be marked as essential \
                 per https://aomediacodec.github.io/av1-avif/#operating-point-selector-property-description"
            }
            Status::AlacBadMagicCookieSize => {
                "ALACSpecificBox magic cookie is the wrong size"
            }
            Status::AlacFlagsNonzero => {
                "no-zero alac (ALAC) flags"
            }
            Status::Av1cMissing => {
                "One AV1 Item Configuration Property (av1C) is mandatory for an \
                 image item of type 'av01' \
                 per AVIF specification § 2.2.1"
            }
            Status::BitReaderError => {
                "Bitwise read failed"
            }
            Status::BoxBadSize => {
                "malformed size"
            }
            Status::BoxBadWideSize => {
                "malformed wide size"
            }
            Status::CheckParserStateErr => {
                "unread box content or bad parser sync"
            }
            Status::ColrBadQuantity => {
                "Each item shall have at most one property association with a
                 ColourInformationBox (colr) for a given value of colour_type \
                 per HEIF (ISO/IEC DIS 23008-12) § 6.5.5.1"
            }
            Status::ColrBadSize => {
                "Unexpected size for colr box"
            }
            Status::ColrBadType => {
                "Unsupported colour_type for ColourInformationBox"
            }
            Status::ColrReservedNonzero => {
                "The 7 reserved bits at the end of the ColourInformationBox \
                 for colour_type == 'nclx' must be 0 \
                 per ISOBMFF (ISO 14496-12:2020) § 12.1.5.2"
            }
            Status::ConstructionMethod => {
                "construction_method shall be 0 (file) or 1 (idat) per MIAF (ISO 23000-22:2019) § 7.2.1.7"
            }
            Status::CttsBadSize => {
                "insufficient data in 'ctts' box"
            }
            Status::CttsBadVersion => {
                "unsupported version in 'ctts' box"
            }
            Status::DflaBadMetadataBlockSize => {
                "FLACMetadataBlock larger than parent box"
            }
            Status::DflaFlagsNonzero => {
                "no-zero dfLa (FLAC) flags"
            }
            Status::DflaMissingMetadata => {
                "FLACSpecificBox missing metadata"
            }
            Status::DflaStreamInfoBadSize => {
                "FLACSpecificBox STREAMINFO block is the wrong size"
            }
            Status::DflaStreamInfoNotFirst => {
                "FLACSpecificBox must have STREAMINFO metadata first"
            }
            Status::DopsChannelMappingWriteErr => {
                "Couldn't write channel mapping table data."
            }
            Status::DopsOpusHeadWriteErr => {
                "Couldn't write OpusHead tag."
            }
            Status::ElstBadVersion => {
                "unhandled elst version"
            }
            Status::EsdsBadAudioSampleEntry => {
                "malformed audio sample entry"
            }
            Status::EsdsBadDescriptor => {
                "Invalid descriptor."
            }
            Status::EsdsDecSpecificInfoTagQuantity => {
                "There can be only one DecSpecificInfoTag descriptor"
            }
            Status::FtypBadSize => {
                "invalid ftyp size"
            }
            Status::FtypNotFirst => {
                "The FileTypeBox shall be placed as early as possible in the file \
                 per ISOBMFF (ISO 14496-12:2020) § 4.3.1"
            }
            Status::HdlrNameNoNul => {
                "The HandlerBox 'name' field shall be null-terminated \
                 per ISOBMFF (ISO 14496-12:2020) § 8.4.3.2"
            }
            Status::HdlrNameNotUtf8 => {
                "The HandlerBox 'name' field shall be valid utf8 \
                 per ISOBMFF (ISO 14496-12:2020) § 8.4.3.2"
            }
            Status::HdlrNotFirst => {
                "The HandlerBox shall be the first contained box within the MetaBox \
                 per MIAF (ISO 23000-22:2019) § 7.2.1.5"
            }
            Status::HdlrPredefinedNonzero => {
                "The HandlerBox 'pre_defined' field shall be 0 \
                 per ISOBMFF (ISO 14496-12:2020) § 8.4.3.2"
            }
            Status::HdlrReservedNonzero => {
                "The HandlerBox 'reserved' fields shall be 0 \
                 per ISOBMFF (ISO 14496-12:2020) § 8.4.3.2"
            }
            Status::HdlrTypeNotPict => {
                "The HandlerBox handler_type must be 'pict' \
                 per MIAF (ISO 23000-22:2019) § 7.2.1.5"
            }
            Status::HdlrUnsupportedVersion => {
                "The HandlerBox version shall be 0 (zero) \
                 per ISOBMFF (ISO 14496-12:2020) § 8.4.3.2"
            }
            Status::HdrlBadQuantity => {
                "There shall be exactly one hdlr box \
                 per ISOBMFF (ISO 14496-12:2020) § 8.4.3.1"
            }
            Status::IdatBadQuantity => {
                "There shall be zero or one idat boxes \
                 per ISOBMFF (ISO 14496-12:2020) § 8.11.11"
            }
            Status::IdatMissing => {
                "ItemLocationBox (iloc) construction_method indicates 1 (idat), \
                 but no idat box is present."
            }
            Status::IinfBadChild => {
                "iinf box shall contain only infe boxes \
                 per ISOBMFF (ISO 14496-12:2020) § 8.11.6.2"
            }
            Status::IinfBadQuantity => {
                "There shall be zero or one iinf boxes \
                 per ISOBMFF (ISO 14496-12:2020) § 8.11.6.1"
            }
            Status::IlocBadConstructionMethod => {
                "construction_method is taken from the set 0, 1 or 2 \
                 per ISOBMFF (ISO 14496-12:2020) § 8.11.3.3"
            }
            Status::IlocBadExtent => {
                "extent_count != 1 requires explicit offset and length \
                 per ISOBMFF (ISO 14496-12:2020) § 8.11.3.3"
            }
            Status::IlocBadExtentCount => {
                "extent_count must have a value 1 or greater \
                 per ISOBMFF (ISO 14496-12:2020) § 8.11.3.3"
            }
            Status::IlocBadFieldSize => {
                "value must be in the set {0, 4, 8}"
            }
            Status::IlocBadQuantity => {
                "There shall be zero or one iloc boxes \
                 per ISOBMFF (ISO 14496-12:2020) § 8.11.3.1"
            }
            Status::IlocBadSize => {
                "invalid iloc size"
            }
            Status::IlocDuplicateItemId => {
                "duplicate item_ID in iloc"
            }
            Status::IlocNotFound => {
                "ItemLocationBox (iloc) contains an extent not present in any mdat or idat box"
            }
            Status::IlocOffsetOverflow => {
                "offset calculation overflow"
            }
            Status::ImageItemType => {
                "Image item type is neither 'av01' nor 'grid'"
            }
            Status::InfeFlagsNonzero => {
                "'infe' flags field shall be 0 \
                 per ISOBMFF (ISO 14496-12:2020) § 8.11.6.2"
            }
            Status::InvalidUtf8 => {
                "invalid utf8"
            }
            Status::IpcoIndexOverflow => {
                "ipco index overflow"
            }
            Status::IpmaBadIndex => {
                "Invalid property index in ipma"
            }
            Status::IpmaBadItemOrder => {
                "Each ItemPropertyAssociation box shall be ordered by increasing item_ID"
            }
            Status::IpmaBadQuantity => {
                "There shall be at most one ItemPropertyAssociationbox with a given pair of \
                 values of version and flags \
                 per ISOBMFF (ISO 14496-12:2020) § 8.11.14.1"
            }
            Status::IpmaBadVersion => {
                "The ipma version 0 should be used unless 32-bit item_ID values are needed \
                 per ISOBMFF (ISO 14496-12:2020) § 8.11.14.1"
            }
            Status::IpmaDuplicateItemId => {
                "There shall be at most one occurrence of a given item_ID, \
                 in the set of ItemPropertyAssociationBox boxes \
                 per ISOBMFF (ISO 14496-12:2020) § 8.11.14.1"
            }
            Status::IpmaFlagsNonzero => {
                "Unless there are more than 127 properties in the ItemPropertyContainerBox, \
                 flags should be equal to 0 \
                 per ISOBMFF (ISO 14496-12:2020) § 8.11.14.1"
            }
            Status::IpmaIndexZeroNoEssential => {
                "the essential indicator shall be 0 for property index 0 \
                 per ISOBMFF (ISO 14496-12:2020) § 8.11.14.3"
            }
            Status::IpmaTooBig => {
                "ipma box exceeds maximum size for entry_count"
            }
            Status::IpmaTooSmall => {
                "ipma box below minimum size for entry_count"
            }
            Status::IprpBadChild => {
                "unexpected iprp child"
            }
            Status::IprpBadQuantity => {
                "There shall be zero or one iprp boxes \
                 per ISOBMFF (ISO 14496-12:2020) § 8.11.14.1"
            }
            Status::IprpConflict => {
                "conflicting item property values"
            }
            Status::IrefBadQuantity => {
                "There shall be zero or one iref boxes \
                 per ISOBMFF (ISO 14496-12:2020) § 8.11.12.1"
            }
            Status::IrefRecursion => {
                "from_item_id and to_item_id must be different"
            }
            Status::IspeMissing => {
                "Missing 'ispe' property for image item, required \
                 per HEIF (ISO/IEC 23008-12:2017) § 6.5.3.1"
            }
            Status::ItemTypeMissing => {
                "No ItemInfoEntry for item_ID"
            }
            Status::LselNoEssential => {
                "LayerSelectorProperty (lsel) shall be marked as essential \
                 per HEIF (ISO/IEC 23008-12:2017) § 6.5.11.1"
            }
            Status::MdhdBadTimescale => {
                "zero timescale in mdhd"
            }
            Status::MdhdBadVersion => {
                "unhandled mdhd version"
            }
            Status::MehdBadVersion => {
                "unhandled mehd version"
            }
            Status::MetaBadQuantity => {
                "There should be zero or one meta boxes \
                 per ISOBMFF (ISO 14496-12:2020) § 8.11.1.1"
            }
            Status::MissingAvifOrAvisBrand => {
                "The file shall list 'avif' or 'avis' in the compatible_brands field
                 of the FileTypeBox \
                 per https://aomediacodec.github.io/av1-avif/#file-constraints"
            }
            Status::MissingMif1Brand => {
                "The FileTypeBox should contain 'mif1' in the compatible_brands list \
                 per MIAF (ISO 23000-22:2019/Amd. 2:2021) § 7.2.1.2"
            }
            Status::MoovBadQuantity => {
                "Multiple moov boxes found; \
                 files with avis or msf1 brands shall contain exactly one moov box \
                 per ISOBMFF (ISO 14496-12:2020) § 8.2.1.1"
            }
            Status::MoovMissing => {
                "No moov box found; \
                 files with avis or msf1 brands shall contain exactly one moov box \
                 per ISOBMFF (ISO 14496-12:2020) § 8.2.1.1"
            }
            Status::MultipleAlpha => {
                "multiple alpha planes"
            }
            Status::MvhdBadTimescale => {
                "zero timescale in mvhd"
            }
            Status::MvhdBadVersion => {
                "unhandled mvhd version"
            }
            Status::NoImage => "No primary image or image sequence found",
            Status::PitmBadQuantity => {
                "There shall be zero or one pitm boxes \
                 per ISOBMFF (ISO 14496-12:2020) § 8.11.4.1"
            }
            Status::PitmMissing => {
                "Missing required PrimaryItemBox (pitm), required \
                 per HEIF (ISO/IEC 23008-12:2017) § 10.2.1"
            }
            Status::PitmNotFound => {
                "PrimaryItemBox (pitm) referenced an item ID that was not present"
            }
            Status::PixiBadChannelCount => {
                "invalid num_channels"
            }
            Status::PixiMissing => {
                "The pixel information property shall be associated with every image \
                 that is displayable (not hidden) \
                 per MIAF (ISO/IEC 23000-22:2019) specification § 7.3.6.6"
            }
            Status::PsshSizeOverflow => {
                "overflow in read_pssh"
            }
            Status::ReadBufErr => {
                "failed buffer read"
            }
            Status::SchiQuantity => {
                "tenc box should be only one at most in sinf box"
            }
            Status::StsdBadAudioSampleEntry => {
                "malformed audio sample entry"
            }
            Status::StsdBadVideoSampleEntry => {
                "malformed video sample entry"
            }
            Status::TkhdBadVersion => {
                "unhandled tkhd version"
            }
            Status::TxformBeforeIspe => {
                "Every image item shall be associated with one property of \
                 type ImageSpatialExtentsProperty (ispe), prior to the \
                 association of all transformative properties. \
                 per HEIF (ISO/IEC 23008-12:2017) § 6.5.3.1"
            }
            Status::TxformNoEssential => {
                "All transformative properties associated with coded and \
                 derived images required or conditionally required by this \
                 document shall be marked as essential \
                 per MIAF (ISO 23000-22:2019) § 7.3.9"
            }
            Status::TxformOrder => {
                "These properties, if used, shall be indicated to be applied \
                 in the following order: clean aperture first, then rotation, \
                 then mirror. \
                 per MIAF (ISO/IEC 23000-22:2019) § 7.3.6.7"
            }
        }
    }
}

impl From<Error> for Status {
    fn from(error: Error) -> Self {
        match error {
            Error::Unsupported(_) => Self::Unsupported,
            Error::InvalidData(parse_status) => parse_status,
            Error::UnexpectedEOF => Self::Eof,
            Error::Io(_) => {
                // Getting std::io::ErrorKind::UnexpectedEof is normal
                // but our From trait implementation should have converted
                // those to our Error::UnexpectedEOF variant.
                Self::Io
            }
            Error::MoovMissing => Self::MoovMissing,
            Error::OutOfMemory => Self::Oom,
        }
    }
}

impl From<Result<(), Status>> for Status {
    fn from(result: Result<(), Status>) -> Self {
        match result {
            Ok(()) => Status::Ok,
            Err(Status::Ok) => unreachable!(),
            Err(e) => e,
        }
    }
}

impl<T> From<Result<T>> for Status {
    fn from(result: Result<T>) -> Self {
        match result {
            Ok(_) => Status::Ok,
            Err(e) => Status::from(e),
        }
    }
}

impl From<fallible_collections::TryReserveError> for Status {
    fn from(_: fallible_collections::TryReserveError) -> Self {
        Status::Oom
    }
}

impl From<std::io::Error> for Status {
    fn from(_: std::io::Error) -> Self {
        Status::Io
    }
}

/// Describes parser failures.
///
/// This enum wraps the standard `io::Error` type, unified with
/// our own parser error states and those of crates we use.
#[derive(Debug)]
pub enum Error {
    /// Parse error caused by corrupt or malformed data.
    /// See the helper [`From<Status> for Error`](enum.Error.html#impl-From<Status>)
    InvalidData(Status),
    /// Parse error caused by limited parser support rather than invalid data.
    Unsupported(&'static str),
    /// Reflect `std::io::ErrorKind::UnexpectedEof` for short data.
    UnexpectedEOF,
    /// Propagate underlying errors from `std::io`.
    Io(std::io::Error),
    /// read_mp4 terminated without detecting a moov box.
    MoovMissing,
    /// Out of memory
    OutOfMemory,
}

impl std::fmt::Display for Error {
    fn fmt(&self, f: &mut std::fmt::Formatter<'_>) -> std::fmt::Result {
        write!(f, "{self:?}")
    }
}

impl std::error::Error for Error {}

impl From<bitreader::BitReaderError> for Error {
    fn from(_: bitreader::BitReaderError) -> Error {
        Status::BitReaderError.into()
    }
}

impl From<std::io::Error> for Error {
    fn from(err: std::io::Error) -> Error {
        match err.kind() {
            std::io::ErrorKind::UnexpectedEof => Error::UnexpectedEOF,
            _ => Error::Io(err),
        }
    }
}

impl From<std::string::FromUtf8Error> for Error {
    fn from(_: std::string::FromUtf8Error) -> Error {
        Status::InvalidUtf8.into()
    }
}

impl From<std::str::Utf8Error> for Error {
    fn from(_: std::str::Utf8Error) -> Error {
        Status::InvalidUtf8.into()
    }
}

impl From<std::num::TryFromIntError> for Error {
    fn from(_: std::num::TryFromIntError) -> Error {
        Error::Unsupported("integer conversion failed")
    }
}

impl From<Error> for std::io::Error {
    fn from(err: Error) -> Self {
        let kind = match err {
            Error::UnexpectedEOF => std::io::ErrorKind::UnexpectedEof,
            Error::Io(io_err) => return io_err,
            _ => std::io::ErrorKind::Other,
        };
        Self::new(kind, err)
    }
}

impl From<TryReserveError> for Error {
    fn from(_: TryReserveError) -> Error {
        Error::OutOfMemory
    }
}

/// Result shorthand using our Error enum.
pub type Result<T, E = Error> = std::result::Result<T, E>;

/// Basic ISO box structure.
///
/// mp4 files are a sequence of possibly-nested 'box' structures.  Each box
/// begins with a header describing the length of the box's data and a
/// four-byte box type which identifies the type of the box. Together these
/// are enough to interpret the contents of that section of the file.
///
/// See ISOBMFF (ISO 14496-12:2020) § 4.2
#[derive(Debug, Clone, Copy)]
pub struct BoxHeader {
    /// Box type.
    pub name: BoxType,
    /// Size of the box in bytes.
    pub size: u64,
    /// Offset to the start of the contained data (or header size).
    pub offset: u64,
    /// Uuid for extended type.
    #[allow(dead_code)] // See https://github.com/mozilla/mp4parse-rust/issues/340
    pub uuid: Option<[u8; 16]>,
}

impl BoxHeader {
    const MIN_SIZE: u64 = 8; // 4-byte size + 4-byte type
    const MIN_LARGE_SIZE: u64 = 16; // 4-byte size + 4-byte type + 16-byte size
}

/// File type box 'ftyp'.
#[derive(Debug)]
struct FileTypeBox {
    #[allow(dead_code)] // See https://github.com/mozilla/mp4parse-rust/issues/340
    major_brand: FourCC,
    #[allow(dead_code)] // See https://github.com/mozilla/mp4parse-rust/issues/340
    minor_version: u32,
    compatible_brands: TryVec<FourCC>,
}

impl FileTypeBox {
    fn contains(&self, brand: &FourCC) -> bool {
        self.compatible_brands.contains(brand) || self.major_brand == *brand
    }
}

/// Movie header box 'mvhd'.
#[derive(Debug)]
struct MovieHeaderBox {
    pub timescale: u32,
    #[allow(dead_code)] // See https://github.com/mozilla/mp4parse-rust/issues/340
    duration: u64,
}

#[derive(Debug, Clone, Copy)]
pub struct Matrix {
    pub a: i32, // 16.16 fix point
    pub b: i32, // 16.16 fix point
    pub u: i32, // 2.30 fix point
    pub c: i32, // 16.16 fix point
    pub d: i32, // 16.16 fix point
    pub v: i32, // 2.30 fix point
    pub x: i32, // 16.16 fix point
    pub y: i32, // 16.16 fix point
    pub w: i32, // 2.30 fix point
}

/// Track header box 'tkhd'
#[derive(Debug, Clone)]
pub struct TrackHeaderBox {
    track_id: u32,
    pub disabled: bool,
    pub duration: u64,
    pub width: u32,
    pub height: u32,
    pub matrix: Matrix,
}

/// Edit list box 'elst'
#[derive(Debug)]
struct EditListBox {
    looped: bool,
    edits: TryVec<Edit>,
}

#[derive(Debug)]
struct Edit {
    segment_duration: u64,
    media_time: i64,
    #[allow(dead_code)] // See https://github.com/mozilla/mp4parse-rust/issues/340
    media_rate_integer: i16,
    #[allow(dead_code)] // See https://github.com/mozilla/mp4parse-rust/issues/340
    media_rate_fraction: i16,
}

/// Media header box 'mdhd'
#[derive(Debug)]
struct MediaHeaderBox {
    timescale: u32,
    duration: u64,
}

// Chunk offset box 'stco' or 'co64'
#[derive(Debug)]
pub struct ChunkOffsetBox {
    pub offsets: TryVec<u64>,
}

// Sync sample box 'stss'
#[derive(Debug)]
pub struct SyncSampleBox {
    pub samples: TryVec<u32>,
}

// Sample to chunk box 'stsc'
#[derive(Debug)]
pub struct SampleToChunkBox {
    pub samples: TryVec<SampleToChunk>,
}

#[derive(Debug)]
pub struct SampleToChunk {
    pub first_chunk: u32,
    pub samples_per_chunk: u32,
    pub sample_description_index: u32,
}

// Sample size box 'stsz'
#[derive(Debug)]
pub struct SampleSizeBox {
    pub sample_size: u32,
    pub sample_sizes: TryVec<u32>,
}

// Time to sample box 'stts'
#[derive(Debug)]
pub struct TimeToSampleBox {
    pub samples: TryVec<Sample>,
}

#[repr(C)]
#[derive(Debug)]
pub struct Sample {
    pub sample_count: u32,
    pub sample_delta: u32,
}

#[derive(Debug, Clone, Copy)]
pub enum TimeOffsetVersion {
    Version0(u32),
    Version1(i32),
}

#[derive(Debug, Clone)]
pub struct TimeOffset {
    pub sample_count: u32,
    pub time_offset: TimeOffsetVersion,
}

#[derive(Debug)]
pub struct CompositionOffsetBox {
    pub samples: TryVec<TimeOffset>,
}

// Handler reference box 'hdlr'
#[derive(Debug)]
struct HandlerBox {
    handler_type: FourCC,
}

// Sample description box 'stsd'
#[derive(Debug)]
pub struct SampleDescriptionBox {
    pub descriptions: TryVec<SampleEntry>,
}

#[derive(Debug)]
pub enum SampleEntry {
    Audio(AudioSampleEntry),
    Video(VideoSampleEntry),
    Unknown,
}

#[derive(Debug)]
pub struct TrackReferenceBox {
    pub references: TryVec<TrackReferenceEntry>,
}

impl TrackReferenceBox {
    pub fn has_auxl_reference(&self, track_id: u32) -> bool {
        self.references.iter().any(|entry| match entry {
            TrackReferenceEntry::Auxiliary(aux_entry) => aux_entry.track_ids.contains(&track_id),
        })
    }
}

#[derive(Debug)]
pub enum TrackReferenceEntry {
    Auxiliary(TrackReference),
}

#[derive(Debug)]
pub struct TrackReference {
    pub track_ids: TryVec<u32>,
}

/// An Elementary Stream Descriptor
/// See MPEG-4 Systems (ISO 14496-1:2010) § 7.2.6.5
#[allow(non_camel_case_types)]
#[derive(Debug, Default)]
pub struct ES_Descriptor {
    pub audio_codec: CodecType,
    pub audio_object_type: Option<u16>,
    pub extended_audio_object_type: Option<u16>,
    pub audio_sample_rate: Option<u32>,
    pub audio_channel_count: Option<u16>,
    #[cfg(feature = "mp4v")]
    pub video_codec: CodecType,
    pub codec_esds: TryVec<u8>,
    pub decoder_specific_data: TryVec<u8>, // Data in DECODER_SPECIFIC_TAG
}

#[allow(non_camel_case_types)]
#[derive(Debug)]
pub enum AudioCodecSpecific {
    ES_Descriptor(ES_Descriptor),
    FLACSpecificBox(FLACSpecificBox),
    OpusSpecificBox(OpusSpecificBox),
    ALACSpecificBox(ALACSpecificBox),
    MP3,
    LPCM,
    #[cfg(feature = "3gpp")]
    AMRSpecificBox(TryVec<u8>),
}

#[derive(Debug)]
pub struct AudioSampleEntry {
    pub codec_type: CodecType,
    #[allow(dead_code)] // See https://github.com/mozilla/mp4parse-rust/issues/340
    data_reference_index: u16,
    pub channelcount: u32,
    pub samplesize: u16,
    pub samplerate: f64,
    pub codec_specific: AudioCodecSpecific,
    pub protection_info: TryVec<ProtectionSchemeInfoBox>,
}

#[derive(Debug)]
pub enum VideoCodecSpecific {
    AVCConfig(TryVec<u8>),
    VPxConfig(VPxConfigBox),
    AV1Config(AV1ConfigBox),
    ESDSConfig(TryVec<u8>),
    H263Config(TryVec<u8>),
    HEVCConfig(TryVec<u8>),
}

#[derive(Debug)]
pub struct VideoSampleEntry {
    pub codec_type: CodecType,
    #[allow(dead_code)] // See https://github.com/mozilla/mp4parse-rust/issues/340
    data_reference_index: u16,
    pub width: u16,
    pub height: u16,
    pub codec_specific: VideoCodecSpecific,
    pub protection_info: TryVec<ProtectionSchemeInfoBox>,
    pub pixel_aspect_ratio: Option<f32>,
}

/// Represent a Video Partition Codec Configuration 'vpcC' box (aka vp9). The meaning of each
/// field is covered in detail in "VP Codec ISO Media File Format Binding".
#[derive(Debug)]
pub struct VPxConfigBox {
    /// An integer that specifies the VP codec profile.
    #[allow(dead_code)] // See https://github.com/mozilla/mp4parse-rust/issues/340
    profile: u8,
    /// An integer that specifies a VP codec level all samples conform to the following table.
    /// For a description of the various levels, please refer to the VP9 Bitstream Specification.
    #[allow(dead_code)] // See https://github.com/mozilla/mp4parse-rust/issues/340
    level: u8,
    /// An integer that specifies the bit depth of the luma and color components. Valid values
    /// are 8, 10, and 12.
    pub bit_depth: u8,
    /// Really an enum defined by the "Colour primaries" section of ISO 23091-2:2019 § 8.1.
    pub colour_primaries: u8,
    /// Really an enum defined by "VP Codec ISO Media File Format Binding".
    pub chroma_subsampling: u8,
    /// Really an enum defined by the "Transfer characteristics" section of ISO 23091-2:2019 § 8.2.
    #[allow(dead_code)] // See https://github.com/mozilla/mp4parse-rust/issues/340
    transfer_characteristics: u8,
    /// Really an enum defined by the "Matrix coefficients" section of ISO 23091-2:2019 § 8.3.
    /// Available in 'VP Codec ISO Media File Format' version 1 only.
    #[allow(dead_code)] // See https://github.com/mozilla/mp4parse-rust/issues/340
    matrix_coefficients: Option<u8>,
    /// Indicates the black level and range of the luma and chroma signals. 0 = legal range
    /// (e.g. 16-235 for 8 bit sample depth); 1 = full range (e.g. 0-255 for 8-bit sample depth).
    #[allow(dead_code)] // See https://github.com/mozilla/mp4parse-rust/issues/340
    video_full_range_flag: bool,
    /// This is not used for VP8 and VP9 . Intended for binary codec initialization data.
    pub codec_init: TryVec<u8>,
}

/// See [AV1-ISOBMFF § 2.3.3](https://aomediacodec.github.io/av1-isobmff/#av1codecconfigurationbox-syntax)
#[derive(Debug)]
pub struct AV1ConfigBox {
    pub profile: u8,
    pub level: u8,
    pub tier: u8,
    pub bit_depth: u8,
    pub monochrome: bool,
    pub chroma_subsampling_x: u8,
    pub chroma_subsampling_y: u8,
    pub chroma_sample_position: u8,
    pub initial_presentation_delay_present: bool,
    pub initial_presentation_delay_minus_one: u8,
    // The raw config contained in the av1c box. Because some decoders accept this data as a binary
    // blob, rather than as structured data, we store the blob here for convenience.
    pub raw_config: TryVec<u8>,
}

impl AV1ConfigBox {
    const CONFIG_OBUS_OFFSET: usize = 4;

    pub fn config_obus(&self) -> &[u8] {
        &self.raw_config[Self::CONFIG_OBUS_OFFSET..]
    }
}

#[derive(Debug)]
pub struct FLACMetadataBlock {
    pub block_type: u8,
    pub data: TryVec<u8>,
}

/// Represents a FLACSpecificBox 'dfLa'
#[derive(Debug)]
pub struct FLACSpecificBox {
    #[allow(dead_code)] // See https://github.com/mozilla/mp4parse-rust/issues/340
    version: u8,
    pub blocks: TryVec<FLACMetadataBlock>,
}

#[derive(Debug)]
struct ChannelMappingTable {
    stream_count: u8,
    coupled_count: u8,
    channel_mapping: TryVec<u8>,
}

/// Represent an OpusSpecificBox 'dOps'
#[derive(Debug)]
pub struct OpusSpecificBox {
    pub version: u8,
    output_channel_count: u8,
    pre_skip: u16,
    input_sample_rate: u32,
    output_gain: i16,
    channel_mapping_family: u8,
    channel_mapping_table: Option<ChannelMappingTable>,
}

/// Represent an ALACSpecificBox 'alac'
#[derive(Debug)]
pub struct ALACSpecificBox {
    #[allow(dead_code)] // See https://github.com/mozilla/mp4parse-rust/issues/340
    version: u8,
    pub data: TryVec<u8>,
}

#[derive(Debug)]
pub struct MovieExtendsBox {
    pub fragment_duration: Option<MediaScaledTime>,
}

pub type ByteData = TryVec<u8>;

#[derive(Debug, Default)]
pub struct ProtectionSystemSpecificHeaderBox {
    pub system_id: ByteData,
    pub kid: TryVec<ByteData>,
    pub data: ByteData,

    // The entire pssh box (include header) required by Gecko.
    pub box_content: ByteData,
}

#[derive(Debug, Default, Clone)]
pub struct SchemeTypeBox {
    pub scheme_type: FourCC,
    pub scheme_version: u32,
}

#[derive(Debug, Default)]
pub struct TrackEncryptionBox {
    pub is_encrypted: u8,
    pub iv_size: u8,
    pub kid: TryVec<u8>,
    // Members for pattern encryption schemes
    pub crypt_byte_block_count: Option<u8>,
    pub skip_byte_block_count: Option<u8>,
    pub constant_iv: Option<TryVec<u8>>,
    // End pattern encryption scheme members
}

#[derive(Debug, Default)]
pub struct ProtectionSchemeInfoBox {
    pub original_format: FourCC,
    pub scheme_type: Option<SchemeTypeBox>,
    pub tenc: Option<TrackEncryptionBox>,
}

/// Represents a userdata box 'udta'.
/// Currently, only the metadata atom 'meta'
/// is parsed.
#[derive(Debug, Default)]
pub struct UserdataBox {
    pub meta: Option<MetadataBox>,
}

/// Represents possible contents of the
/// ©gen or gnre atoms within a metadata box.
/// 'udta.meta.ilst' may only have either a
/// standard genre box 'gnre' or a custom
/// genre box '©gen', but never both at once.
#[derive(Debug, PartialEq)]
pub enum Genre {
    /// A standard ID3v1 numbered genre.
    StandardGenre(u8),
    /// Any custom genre string.
    CustomGenre(TryString),
}

/// Represents the contents of a 'stik'
/// atom that indicates content types within
/// iTunes.
#[derive(Debug, Clone, Eq, PartialEq)]
pub enum MediaType {
    /// Movie is stored as 0 in a 'stik' atom.
    Movie, // 0
    /// Normal is stored as 1 in a 'stik' atom.
    Normal, // 1
    /// AudioBook is stored as 2 in a 'stik' atom.
    AudioBook, // 2
    /// WhackedBookmark is stored as 5 in a 'stik' atom.
    WhackedBookmark, // 5
    /// MusicVideo is stored as 6 in a 'stik' atom.
    MusicVideo, // 6
    /// ShortFilm is stored as 9 in a 'stik' atom.
    ShortFilm, // 9
    /// TVShow is stored as 10 in a 'stik' atom.
    TVShow, // 10
    /// Booklet is stored as 11 in a 'stik' atom.
    Booklet, // 11
    /// An unknown 'stik' value.
    Unknown(u8),
}

/// Represents the parental advisory rating on the track,
/// stored within the 'rtng' atom.
#[derive(Debug, Clone, Eq, PartialEq)]
pub enum AdvisoryRating {
    /// Clean is always stored as 2 in an 'rtng' atom.
    Clean, // 2
    /// A value of 0 in an 'rtng' atom indicates 'Inoffensive'
    Inoffensive, // 0
    /// Any non 2 or 0 value in 'rtng' indicates the track is explicit.
    Explicit(u8),
}

/// Represents the contents of 'ilst' atoms within
/// a metadata box 'meta', parsed as iTunes metadata using
/// the conventional tags.
#[derive(Debug, Default)]
pub struct MetadataBox {
    /// The album name, '©alb'
    pub album: Option<TryString>,
    /// The artist name '©art' or '©ART'
    pub artist: Option<TryString>,
    /// The album artist 'aART'
    pub album_artist: Option<TryString>,
    /// Track comments '©cmt'
    pub comment: Option<TryString>,
    /// The date or year field '©day'
    ///
    /// This is stored as an arbitrary string,
    /// and may not necessarily be in a valid date
    /// format.
    pub year: Option<TryString>,
    /// The track title '©nam'
    pub title: Option<TryString>,
    /// The track genre '©gen' or 'gnre'.
    pub genre: Option<Genre>,
    /// The track number 'trkn'.
    pub track_number: Option<u8>,
    /// The disc number 'disk'
    pub disc_number: Option<u8>,
    /// The total number of tracks on the disc,
    /// stored in 'trkn'
    pub total_tracks: Option<u8>,
    /// The total number of discs in the album,
    /// stored in 'disk'
    pub total_discs: Option<u8>,
    /// The composer of the track '©wrt'
    pub composer: Option<TryString>,
    /// The encoder used to create this track '©too'
    pub encoder: Option<TryString>,
    /// The encoded-by settingo this track '©enc'
    pub encoded_by: Option<TryString>,
    /// The tempo or BPM of the track 'tmpo'
    pub beats_per_minute: Option<u8>,
    /// Copyright information of the track 'cprt'
    pub copyright: Option<TryString>,
    /// Whether or not this track is part of a compilation 'cpil'
    pub compilation: Option<bool>,
    /// The advisory rating of this track 'rtng'
    pub advisory: Option<AdvisoryRating>,
    /// The personal rating of this track, 'rate'.
    ///
    /// This is stored in the box as string data, but
    /// the format is an integer percentage from 0 - 100,
    /// where 100 is displayed as 5 stars out of 5.
    pub rating: Option<TryString>,
    /// The grouping this track belongs to '©grp'
    pub grouping: Option<TryString>,
    /// The media type of this track 'stik'
    pub media_type: Option<MediaType>, // stik
    /// Whether or not this track is a podcast 'pcst'
    pub podcast: Option<bool>,
    /// The category of ths track 'catg'
    pub category: Option<TryString>,
    /// The podcast keyword 'keyw'
    pub keyword: Option<TryString>,
    /// The podcast url 'purl'
    pub podcast_url: Option<TryString>,
    /// The podcast episode GUID 'egid'
    pub podcast_guid: Option<TryString>,
    /// The description of the track 'desc'
    pub description: Option<TryString>,
    /// The long description of the track 'ldes'.
    ///
    /// Unlike other string fields, the long description field
    /// can be longer than 256 characters.
    pub long_description: Option<TryString>,
    /// The lyrics of the track '©lyr'.
    ///
    /// Unlike other string fields, the lyrics field
    /// can be longer than 256 characters.
    pub lyrics: Option<TryString>,
    /// The name of the TV network this track aired on 'tvnn'.
    pub tv_network_name: Option<TryString>,
    /// The name of the TV Show for this track 'tvsh'.
    pub tv_show_name: Option<TryString>,
    /// The name of the TV Episode for this track 'tven'.
    pub tv_episode_name: Option<TryString>,
    /// The number of the TV Episode for this track 'tves'.
    pub tv_episode_number: Option<u8>,
    /// The season of the TV Episode of this track 'tvsn'.
    pub tv_season: Option<u8>,
    /// The date this track was purchased 'purd'.
    pub purchase_date: Option<TryString>,
    /// Whether or not this track supports gapless playback 'pgap'
    pub gapless_playback: Option<bool>,
    /// Any cover artwork attached to this track 'covr'
    ///
    /// 'covr' is unique in that it may contain multiple 'data' sub-entries,
    /// each an image file. Here, each subentry's raw binary data is exposed,
    /// which may contain image data in JPEG or PNG format.
    pub cover_art: Option<TryVec<TryVec<u8>>>,
    /// The owner of the track 'ownr'
    pub owner: Option<TryString>,
    /// Whether or not this track is HD Video 'hdvd'
    pub hd_video: Option<bool>,
    /// The name of the track to sort by 'sonm'
    pub sort_name: Option<TryString>,
    /// The name of the album to sort by 'soal'
    pub sort_album: Option<TryString>,
    /// The name of the artist to sort by 'soar'
    pub sort_artist: Option<TryString>,
    /// The name of the album artist to sort by 'soaa'
    pub sort_album_artist: Option<TryString>,
    /// The name of the composer to sort by 'soco'
    pub sort_composer: Option<TryString>,
    /// Metadata
    #[cfg(feature = "meta-xml")]
    pub xml: Option<XmlBox>,
}

/// See ISOBMFF (ISO 14496-12:2020) § 8.11.2.1
#[cfg(feature = "meta-xml")]
#[derive(Debug)]
pub enum XmlBox {
    /// XML metadata
    StringXmlBox(TryString),
    /// Binary XML metadata
    BinaryXmlBox(TryVec<u8>),
}

/// Internal data structures.
#[derive(Debug, Default)]
pub struct MediaContext {
    pub timescale: Option<MediaTimeScale>,
    /// Tracks found in the file.
    pub tracks: TryVec<Track>,
    pub mvex: Option<MovieExtendsBox>,
    pub psshs: TryVec<ProtectionSystemSpecificHeaderBox>,
    pub userdata: Option<Result<UserdataBox>>,
    #[cfg(feature = "meta-xml")]
    pub metadata: Option<Result<MetadataBox>>,
}

/// An ISOBMFF item as described by an iloc box. For the sake of avoiding copies,
/// this can either be represented by the `Location` variant, which indicates
/// where the data exists within a `DataBox` stored separately, or the `Data`
/// variant which owns the data. Unfortunately, it's not simple to represent
/// this as a [`std::borrow::Cow`], or other reference-based type, because
/// multiple instances may references different parts of the same [`DataBox`]
/// and we want to avoid the copy that splitting the storage would entail.
enum IsobmffItem {
    MdatLocation(Extent),
    IdatLocation(Extent),
    Data(TryVec<u8>),
}

impl fmt::Debug for IsobmffItem {
    fn fmt(&self, f: &mut fmt::Formatter) -> fmt::Result {
        match &self {
            IsobmffItem::MdatLocation(extent) | IsobmffItem::IdatLocation(extent) => f
                .debug_struct("IsobmffItem::Location")
                .field("0", &format_args!("{extent:?}"))
                .finish(),
            IsobmffItem::Data(data) => f
                .debug_struct("IsobmffItem::Data")
                .field("0", &format_args!("{} bytes", data.len()))
                .finish(),
        }
    }
}

#[derive(Debug)]
struct AvifItem {
    /// The `item_ID` from ISOBMFF (ISO 14496-12:2020) § 8.11.3
    ///
    /// See [`read_iloc`]
    id: ItemId,

    /// AV1 Image Item per <https://aomediacodec.github.io/av1-avif/#image-item>
    image_data: IsobmffItem,
}

impl AvifItem {
    fn with_inline_data(id: ItemId) -> Self {
        Self {
            id,
            image_data: IsobmffItem::Data(TryVec::new()),
        }
    }
}

#[derive(Default, Debug)]
pub struct AvifContext {
    /// Level of deviation from the specification before failing the parse
    strictness: ParseStrictness,
    /// Storage elements which can be located anywhere within the "file" identified by
    /// [`BoxType::ItemLocationBox`]es using [`ConstructionMethod::File`].
    /// Referred to by the [`IsobmffItem`]`::*Location` variants of the `AvifItem`s in this struct
    media_storage: TryVec<DataBox>,
    /// Similar to `media_storage`, but for a single optional chunk of storage within the
    /// MetaBox itentified by [`BoxType::ItemLocationBox`]es using [`ConstructionMethod::Idat`].
    item_data_box: Option<DataBox>,
    /// The item indicated by the `pitm` box, See ISOBMFF (ISO 14496-12:2020) § 8.11.4
    /// May be `None` in the pure image sequence case.
    primary_item: Option<AvifItem>,
    /// Associated alpha channel for the primary item, if any
    alpha_item: Option<AvifItem>,
    /// If true, divide RGB values by the alpha value.
    /// See `prem` in MIAF (ISO 23000-22:2019) § 7.3.5.2
    pub premultiplied_alpha: bool,
    /// All properties associated with `primary_item` or `alpha_item`
    item_properties: ItemPropertiesBox,
    /// Should probably only ever be [`AVIF_BRAND`] or [`AVIS_BRAND`], but other values
    /// are legal as long as one of the two is the `compatible_brand` list.
    pub major_brand: FourCC,
    /// Information on the sequence contained in the image, or None if not present
    pub sequence: Option<MediaContext>,
    /// A collection of unsupported features encountered during the parse
    pub unsupported_features: UnsupportedFeatures,
}

impl AvifContext {
    pub fn primary_item_is_present(&self) -> bool {
        self.primary_item.is_some()
    }

    pub fn primary_item_coded_data(&self) -> Option<&[u8]> {
        self.primary_item
            .as_ref()
            .map(|item| self.item_as_slice(item))
    }

    pub fn primary_item_bits_per_channel(&self) -> Option<Result<&[u8]>> {
        self.primary_item
            .as_ref()
            .map(|item| self.image_bits_per_channel(item.id))
    }

    pub fn alpha_item_is_present(&self) -> bool {
        self.alpha_item.is_some()
    }

    pub fn alpha_item_coded_data(&self) -> Option<&[u8]> {
        self.alpha_item
            .as_ref()
            .map(|item| self.item_as_slice(item))
    }

    pub fn alpha_item_bits_per_channel(&self) -> Option<Result<&[u8]>> {
        self.alpha_item
            .as_ref()
            .map(|item| self.image_bits_per_channel(item.id))
    }

    fn image_bits_per_channel(&self, item_id: ItemId) -> Result<&[u8]> {
        match self
            .item_properties
            .get(item_id, BoxType::PixelInformationBox)?
        {
            Some(ItemProperty::Channels(pixi)) => Ok(pixi.bits_per_channel.as_slice()),
            Some(other_property) => panic!("property key mismatch: {:?}", other_property),
            None => Ok(&[]),
        }
    }

    pub fn spatial_extents_ptr(&self) -> Result<*const ImageSpatialExtentsProperty> {
        if let Some(primary_item) = &self.primary_item {
            match self
                .item_properties
                .get(primary_item.id, BoxType::ImageSpatialExtentsProperty)?
            {
                Some(ItemProperty::ImageSpatialExtents(ispe)) => Ok(ispe),
                Some(other_property) => panic!("property key mismatch: {:?}", other_property),
                None => {
                    fail_with_status_if(
                        self.strictness != ParseStrictness::Permissive,
                        Status::IspeMissing,
                    )?;
                    Ok(std::ptr::null())
                }
            }
        } else {
            Ok(std::ptr::null())
        }
    }

    /// Returns None if there is no primary item or it has no associated NCLX colour boxes.
    pub fn nclx_colour_information_ptr(&self) -> Option<Result<*const NclxColourInformation>> {
        if let Some(primary_item) = &self.primary_item {
            match self.item_properties.get_multiple(primary_item.id, |prop| {
                matches!(prop, ItemProperty::Colour(ColourInformation::Nclx(_)))
            }) {
                Ok(nclx_colr_boxes) => match *nclx_colr_boxes.as_slice() {
                    [] => None,
                    [ItemProperty::Colour(ColourInformation::Nclx(nclx)), ..] => {
                        if nclx_colr_boxes.len() > 1 {
                            warn!("Multiple nclx colr boxes, using first");
                        }
                        Some(Ok(nclx))
                    }
                    _ => unreachable!("Expect only ColourInformation::Nclx(_) matches"),
                },
                Err(e) => Some(Err(e)),
            }
        } else {
            None
        }
    }

    /// Returns None if there is no primary item or it has no associated ICC colour boxes.
    pub fn icc_colour_information(&self) -> Option<Result<&[u8]>> {
        if let Some(primary_item) = &self.primary_item {
            match self.item_properties.get_multiple(primary_item.id, |prop| {
                matches!(prop, ItemProperty::Colour(ColourInformation::Icc(_, _)))
            }) {
                Ok(icc_colr_boxes) => match *icc_colr_boxes.as_slice() {
                    [] => None,
                    [ItemProperty::Colour(ColourInformation::Icc(icc, _)), ..] => {
                        if icc_colr_boxes.len() > 1 {
                            warn!("Multiple ICC profiles in colr boxes, using first");
                        }
                        Some(Ok(icc.bytes.as_slice()))
                    }
                    _ => unreachable!("Expect only ColourInformation::Icc(_) matches"),
                },
                Err(e) => Some(Err(e)),
            }
        } else {
            None
        }
    }

    pub fn image_rotation(&self) -> Result<ImageRotation> {
        if let Some(primary_item) = &self.primary_item {
            match self
                .item_properties
                .get(primary_item.id, BoxType::ImageRotation)?
            {
                Some(ItemProperty::Rotation(irot)) => Ok(*irot),
                Some(other_property) => panic!("property key mismatch: {:?}", other_property),
                None => Ok(ImageRotation::D0),
            }
        } else {
            Ok(ImageRotation::D0)
        }
    }

    pub fn image_mirror_ptr(&self) -> Result<*const ImageMirror> {
        if let Some(primary_item) = &self.primary_item {
            match self
                .item_properties
                .get(primary_item.id, BoxType::ImageMirror)?
            {
                Some(ItemProperty::Mirroring(imir)) => Ok(imir),
                Some(other_property) => panic!("property key mismatch: {:?}", other_property),
                None => Ok(std::ptr::null()),
            }
        } else {
            Ok(std::ptr::null())
        }
    }

    pub fn pixel_aspect_ratio_ptr(&self) -> Result<*const PixelAspectRatio> {
        if let Some(primary_item) = &self.primary_item {
            match self
                .item_properties
                .get(primary_item.id, BoxType::PixelAspectRatioBox)?
            {
                Some(ItemProperty::PixelAspectRatio(pasp)) => Ok(pasp),
                Some(other_property) => panic!("property key mismatch: {:?}", other_property),
                None => Ok(std::ptr::null()),
            }
        } else {
            Ok(std::ptr::null())
        }
    }

    /// A helper for the various `AvifItem`s to expose a reference to the
    /// underlying data while avoiding copies.
    fn item_as_slice<'a>(&'a self, item: &'a AvifItem) -> &'a [u8] {
        match &item.image_data {
            IsobmffItem::MdatLocation(extent) => {
                for mdat in &self.media_storage {
                    if let Some(slice) = mdat.get(extent) {
                        return slice;
                    }
                }
                unreachable!(
                    "IsobmffItem::MdatLocation requires the location exists in AvifContext::media_storage"
                );
            }
            IsobmffItem::IdatLocation(extent) => {
                self.item_data_box
                    .as_ref()
                    .and_then(|idat| idat.get(extent))
                    .unwrap_or_else(|| unreachable!("IsobmffItem::IdatLocation equires the location exists in AvifContext::item_data_box"))
            }
            IsobmffItem::Data(data) => data.as_slice(),
        }
    }
}

struct AvifMeta {
    item_references: TryVec<SingleItemTypeReferenceBox>,
    item_properties: ItemPropertiesBox,
    /// Required for AvifImageType::Primary, but optional otherwise
    /// See HEIF (ISO/IEC 23008-12:2017) § 7.1, 10.2.1
    primary_item_id: Option<ItemId>,
    item_infos: TryVec<ItemInfoEntry>,
    iloc_items: TryHashMap<ItemId, ItemLocationBoxItem>,
    item_data_box: Option<DataBox>,
}

#[derive(Debug)]
enum DataBoxMetadata {
    Idat,
    Mdat {
        /// Offset of `data` from the beginning of the "file". See ConstructionMethod::File.
        /// Note: the file may not be an actual file, read_avif supports any `&mut impl Read`
        /// source for input. However we try to match the terminology used in the spec.
        file_offset: u64,
    },
}

/// Represents either an Item Data Box (ISOBMFF (ISO 14496-12:2020) § 8.11.11)
/// Or a Media Data Box (ISOBMFF (ISO 14496-12:2020) § 8.1.1)
struct DataBox {
    metadata: DataBoxMetadata,
    data: TryVec<u8>,
}

impl fmt::Debug for DataBox {
    fn fmt(&self, f: &mut fmt::Formatter) -> fmt::Result {
        f.debug_struct("DataBox")
            .field("metadata", &self.metadata)
            .field("data", &format_args!("{} bytes", self.data.len()))
            .finish()
    }
}

fn u64_to_usize_logged(x: u64) -> Option<usize> {
    match x.try_into() {
        Ok(x) => Some(x),
        Err(e) => {
            error!("{e:?} converting {x:?}");
            None
        }
    }
}

impl DataBox {
    fn from_mdat(file_offset: u64, data: TryVec<u8>) -> Self {
        Self {
            metadata: DataBoxMetadata::Mdat { file_offset },
            data,
        }
    }

    fn from_idat(data: TryVec<u8>) -> Self {
        Self {
            metadata: DataBoxMetadata::Idat,
            data,
        }
    }

    fn data(&self) -> &[u8] {
        &self.data
    }

    /// Convert an absolute offset to an offset relative to the beginning of the
    /// slice [`DataBox::data`] returns. Returns None if the offset would be
    /// negative or if the offset would overflow a `usize`.
    fn start(&self, offset: u64) -> Option<usize> {
        match self.metadata {
            DataBoxMetadata::Idat => u64_to_usize_logged(offset),
            DataBoxMetadata::Mdat { file_offset } => {
                let start = offset.checked_sub(file_offset);
                if start.is_none() {
                    error!("Overflow subtracting {offset} + {file_offset}");
                }
                u64_to_usize_logged(start?)
            }
        }
    }

    /// Returns an appropriate variant of [`IsobmffItem`] to describe the extent
    /// referencing data within this type of box.
    fn location(&self, extent: &Extent) -> IsobmffItem {
        match self.metadata {
            DataBoxMetadata::Idat => IsobmffItem::IdatLocation(extent.clone()),
            DataBoxMetadata::Mdat { .. } => IsobmffItem::MdatLocation(extent.clone()),
        }
    }

    /// Return a slice from the DataBox specified by the provided `extent`.
    /// Returns `None` if the extent isn't fully contained by the DataBox or if
    /// either the offset or length (if the extent is bounded) of the slice
    /// would overflow a `usize`.
    fn get<'a>(&'a self, extent: &'a Extent) -> Option<&'a [u8]> {
        match extent {
            Extent::WithLength { offset, len } => {
                let start = self.start(*offset)?;
                let end = start.checked_add(*len);
                if end.is_none() {
                    error!("Overflow adding {start} + {len}");
                }
                self.data().get(start..end?)
            }
            Extent::ToEnd { offset } => {
                let start = self.start(*offset)?;
                self.data().get(start..)
            }
        }
    }
}

#[derive(Clone, Copy, Debug, Eq, Hash, PartialEq)]
struct PropertyIndex(u16);
#[derive(Clone, Copy, Debug, Eq, Hash, PartialEq, PartialOrd)]
struct ItemId(u32);

impl ItemId {
    fn read(src: &mut impl ReadBytesExt, version: u8) -> Result<ItemId> {
        Ok(ItemId(if version == 0 {
            be_u16(src)?.into()
        } else {
            be_u32(src)?
        }))
    }
}

/// Used for 'infe' boxes within 'iinf' boxes
/// See ISOBMFF (ISO 14496-12:2020) § 8.11.6
/// Only versions {2, 3} are supported
#[derive(Debug)]
struct ItemInfoEntry {
    item_id: ItemId,
    item_type: u32,
}

/// See ISOBMFF (ISO 14496-12:2020) § 8.11.12
#[derive(Debug)]
struct SingleItemTypeReferenceBox {
    item_type: FourCC,
    from_item_id: ItemId,
    to_item_id: ItemId,
}

/// Potential sizes (in bytes) of variable-sized fields of the 'iloc' box
/// See ISOBMFF (ISO 14496-12:2020) § 8.11.3
#[derive(Debug, Clone, Copy, PartialEq, Eq)]
enum IlocFieldSize {
    Zero,
    Four,
    Eight,
}

impl IlocFieldSize {
    fn as_bits(&self) -> u8 {
        match self {
            IlocFieldSize::Zero => 0,
            IlocFieldSize::Four => 32,
            IlocFieldSize::Eight => 64,
        }
    }
}

impl TryFrom<u8> for IlocFieldSize {
    type Error = Error;

    fn try_from(value: u8) -> Result<Self> {
        match value {
            0 => Ok(Self::Zero),
            4 => Ok(Self::Four),
            8 => Ok(Self::Eight),
            _ => Status::IlocBadFieldSize.into(),
        }
    }
}

#[derive(Debug, PartialEq, Eq)]
enum IlocVersion {
    Zero,
    One,
    Two,
}

impl TryFrom<u8> for IlocVersion {
    type Error = Error;

    fn try_from(value: u8) -> Result<Self> {
        match value {
            0 => Ok(Self::Zero),
            1 => Ok(Self::One),
            2 => Ok(Self::Two),
            _ => Err(Error::Unsupported("unsupported version in 'iloc' box")),
        }
    }
}

/// Used for 'iloc' boxes
/// See ISOBMFF (ISO 14496-12:2020) § 8.11.3
/// `base_offset` is omitted since it is integrated into the ranges in `extents`
/// `data_reference_index` is omitted, since only 0 (i.e., this file) is supported
#[derive(Debug)]
struct ItemLocationBoxItem {
    construction_method: ConstructionMethod,
    /// Unused for ConstructionMethod::Idat
    extents: TryVec<Extent>,
}

/// See ISOBMFF (ISO 14496-12:2020) § 8.11.3
///
/// Note: per MIAF (ISO 23000-22:2019) § 7.2.1.7:<br />
/// > MIAF image items are constrained as follows:<br />
/// > — `construction_method` shall be equal to 0 for MIAF image items that are coded image items.<br />
/// > — `construction_method` shall be equal to 0 or 1 for MIAF image items that are derived image items.
#[derive(Clone, Copy, Debug, PartialEq, Eq)]
enum ConstructionMethod {
    File = 0,
    Idat = 1,
    Item = 2,
}

/// Describes a region where a item specified by an `ItemLocationBoxItem` is stored.
/// The offset is `u64` since that's the maximum possible size and since the relative
/// nature of `DataBox` means this can still possibly succeed even in the case
/// that the raw value exceeds usize::MAX on platforms where that type is smaller
/// than u64. However, `len` is stored as a `usize` since no value larger than
/// `usize::MAX` can be used in a successful indexing operation in rust.
/// `extent_index` is omitted since it's only used for ConstructionMethod::Item which
/// is currently not implemented.
#[derive(Clone, Debug)]
enum Extent {
    WithLength { offset: u64, len: usize },
    ToEnd { offset: u64 },
}

#[derive(Debug, PartialEq, Eq, Default)]
pub enum TrackType {
    Audio,
    Video,
    Picture,
    AuxiliaryVideo,
    Metadata,
    #[default]
    Unknown,
}

// This type is used by mp4parse_capi since it needs to be passed from FFI consumers
// The C-visible struct is renamed via mp4parse_capi/cbindgen.toml to match naming conventions
#[repr(C)]
#[derive(Clone, Copy, Debug, PartialEq, Eq, Default)]
pub enum ParseStrictness {
    Permissive, // Error only on ambiguous inputs
    #[default]
    Normal, // Error on "shall" directives, log warnings for "should"
    Strict,     // Error on "should" directives
}

fn fail_with_status_if(violation: bool, status: Status) -> Result<()> {
    let error = Error::from(status);
    if violation {
        Err(error)
    } else {
        warn!("{error:?}");
        Ok(())
    }
}

#[derive(Debug, Clone, Copy, PartialEq, Eq, Default)]
pub enum CodecType {
    #[default]
    Unknown,
    MP3,
    AAC,
    FLAC,
    Opus,
    H264, // 14496-10
    MP4V, // 14496-2
    AV1,
    VP9,
    VP8,
    EncryptedVideo,
    EncryptedAudio,
    LPCM, // QT
    ALAC,
    H263,
    HEVC, // 23008-2
    #[cfg(feature = "3gpp")]
    AMRNB,
    #[cfg(feature = "3gpp")]
    AMRWB,
}

/// The media's global (mvhd) timescale in units per second.
#[derive(Debug, Copy, Clone, PartialEq, Eq)]
pub struct MediaTimeScale(pub u64);

/// A time to be scaled by the media's global (mvhd) timescale.
#[derive(Debug, Copy, Clone, PartialEq, Eq)]
pub struct MediaScaledTime(pub u64);

/// The track's local (mdhd) timescale.
/// Members are timescale units per second and the track id.
#[derive(Debug, Copy, Clone, PartialEq, Eq)]
pub struct TrackTimeScale<T: Num>(pub T, pub usize);

/// A time to be scaled by the track's local (mdhd) timescale.
/// Members are time in scale units and the track id.
#[derive(Debug, Copy, Clone, PartialEq, Eq)]
pub struct TrackScaledTime<T>(pub T, pub usize);

impl<T> std::ops::Add for TrackScaledTime<T>
where
    T: num_traits::CheckedAdd,
{
    type Output = Option<Self>;

    fn add(self, other: TrackScaledTime<T>) -> Self::Output {
        self.0.checked_add(&other.0).map(|sum| Self(sum, self.1))
    }
}

#[derive(Debug, Default)]
pub struct Track {
    pub id: usize,
    pub track_type: TrackType,
    pub looped: Option<bool>,
    pub empty_duration: Option<MediaScaledTime>,
    pub edited_duration: Option<MediaScaledTime>,
    pub media_time: Option<TrackScaledTime<u64>>,
    pub timescale: Option<TrackTimeScale<u64>>,
    pub duration: Option<TrackScaledTime<u64>>,
    pub track_id: Option<u32>,
    pub tkhd: Option<TrackHeaderBox>, // TODO(kinetik): find a nicer way to export this.
    pub stsd: Option<SampleDescriptionBox>,
    pub stts: Option<TimeToSampleBox>,
    pub stsc: Option<SampleToChunkBox>,
    pub stsz: Option<SampleSizeBox>,
    pub stco: Option<ChunkOffsetBox>, // It is for stco or co64.
    pub stss: Option<SyncSampleBox>,
    pub ctts: Option<CompositionOffsetBox>,
    pub tref: Option<TrackReferenceBox>,
}

impl Track {
    fn new(id: usize) -> Track {
        Track {
            id,
            ..Default::default()
        }
    }
}

/// See ISOBMFF (ISO 14496-12:2020) § 4.2
pub struct BMFFBox<'a, T: 'a> {
    pub head: BoxHeader,
    pub content: Take<&'a mut T>,
}

pub struct BoxIter<'a, T: 'a> {
    src: &'a mut T,
}

impl<T: Read> BoxIter<'_, T> {
    pub fn new(src: &mut T) -> BoxIter<T> {
        BoxIter { src }
    }

    pub fn next_box(&mut self) -> Result<Option<BMFFBox<T>>> {
        let r = read_box_header(self.src);
        match r {
            Ok(h) => Ok(Some(BMFFBox {
                head: h,
                content: self.src.take(h.size.saturating_sub(h.offset)),
            })),
            Err(Error::UnexpectedEOF) => Ok(None),
            Err(e) => Err(e),
        }
    }
}

impl<T: Read> Read for BMFFBox<'_, T> {
    fn read(&mut self, buf: &mut [u8]) -> std::io::Result<usize> {
        self.content.read(buf)
    }
}

impl<T: Read> TryRead for BMFFBox<'_, T> {
    fn try_read_to_end(&mut self, buf: &mut TryVec<u8>) -> std::io::Result<usize> {
        fallible_collections::try_read_up_to(self, self.bytes_left(), buf)
    }
}

impl<T: Offset> Offset for BMFFBox<'_, T> {
    fn offset(&self) -> u64 {
        self.content.get_ref().offset()
    }
}

impl<'a, T: Read> BMFFBox<'a, T> {
    fn bytes_left(&self) -> u64 {
        self.content.limit()
    }

    fn get_header(&self) -> &BoxHeader {
        &self.head
    }

    fn box_iter(&mut self) -> BoxIter<BMFFBox<'a, T>> {
        BoxIter::new(self)
    }
}

impl<T> Drop for BMFFBox<'_, T> {
    fn drop(&mut self) {
        if self.content.limit() > 0 {
            let name: FourCC = From::from(self.head.name);
            debug!("Dropping {} bytes in '{}'", self.content.limit(), name);
        }
    }
}

/// Read and parse a box header.
///
/// Call this first to determine the type of a particular mp4 box
/// and its length. Used internally for dispatching to specific
/// parsers for the internal content, or to get the length to
/// skip unknown or uninteresting boxes.
///
/// See ISOBMFF (ISO 14496-12:2020) § 4.2
fn read_box_header<T: ReadBytesExt>(src: &mut T) -> Result<BoxHeader> {
    let size32 = be_u32(src)?;
    let name = BoxType::from(be_u32(src)?);
    let size = match size32 {
        // valid only for top-level box and indicates it's the last box in the file.  usually mdat.
        0 => {
            if name == BoxType::MediaDataBox {
                0
            } else {
                return Err(Error::Unsupported("unknown sized box"));
            }
        }
        1 => be_u64(src)?,
        _ => u64::from(size32),
    };
    trace!("read_box_header: name: {name:?}, size: {size}");
    let mut offset = match size32 {
        1 => BoxHeader::MIN_LARGE_SIZE,
        _ => BoxHeader::MIN_SIZE,
    };
    let uuid = if name == BoxType::UuidBox {
        if size >= offset + 16 {
            let mut buffer = [0u8; 16];
            let count = src.read(&mut buffer)?;
            offset += count.to_u64();
            if count == 16 {
                Some(buffer)
            } else {
                debug!("malformed uuid (short read)");
                return Err(Error::UnexpectedEOF);
            }
        } else {
            None
        }
    } else {
        None
    };
    match size32 {
        0 => (),
        1 if offset > size => return Err(Error::from(Status::BoxBadWideSize)),
        _ if offset > size => return Err(Error::from(Status::BoxBadSize)),
        _ => (),
    }
    Ok(BoxHeader {
        name,
        size,
        offset,
        uuid,
    })
}

/// Parse the extra header fields for a full box.
fn read_fullbox_extra<T: ReadBytesExt>(src: &mut T) -> Result<(u8, u32)> {
    let version = src.read_u8()?;
    let flags_a = src.read_u8()?;
    let flags_b = src.read_u8()?;
    let flags_c = src.read_u8()?;
    Ok((
        version,
        (u32::from(flags_a) << 16) | (u32::from(flags_b) << 8) | u32::from(flags_c),
    ))
}

// Parse the extra fields for a full box whose flag fields must be zero.
fn read_fullbox_version_no_flags<T: ReadBytesExt>(src: &mut T) -> Result<u8> {
    let (version, flags) = read_fullbox_extra(src)?;

    if flags != 0 {
        return Err(Error::Unsupported("expected flags to be 0"));
    }

    Ok(version)
}

/// Skip over the entire contents of a box.
fn skip_box_content<T: Read>(src: &mut BMFFBox<T>) -> Result<()> {
    // Skip the contents of unknown chunks.
    let to_skip = {
        let header = src.get_header();
        debug!("{header:?} (skipped)");
        header
            .size
            .checked_sub(header.offset)
            .ok_or(Error::Unsupported("Skipping past unknown sized box"))?
    };
    assert_eq!(to_skip, src.bytes_left());
    skip(src, to_skip)
}

/// Skip over the remain data of a box.
fn skip_box_remain<T: Read>(src: &mut BMFFBox<T>) -> Result<()> {
    let remain = {
        let header = src.get_header();
        let len = src.bytes_left();
        debug!("remain {len} (skipped) in {header:?}");
        len
    };
    skip(src, remain)
}

#[derive(Debug)]
enum AvifImageType {
    Primary,
    Sequence,
    Both,
}

impl AvifImageType {
    fn has_primary(&self) -> bool {
        match self {
            Self::Primary | Self::Both => true,
            Self::Sequence => false,
        }
    }

    fn has_sequence(&self) -> bool {
        match self {
            Self::Primary => false,
            Self::Sequence | Self::Both => true,
        }
    }
}

/// Read the contents of an AVIF file
pub fn read_avif<T: Read>(f: &mut T, strictness: ParseStrictness) -> Result<AvifContext> {
    debug!("read_avif(strictness: {strictness:?})");

    let mut f = OffsetReader::new(f);
    let mut iter = BoxIter::new(&mut f);
    let expected_image_type;
    let mut unsupported_features = UnsupportedFeatures::new();

    // 'ftyp' box must occur first; see ISOBMFF (ISO 14496-12:2020) § 4.3.1
    let major_brand = if let Some(mut b) = iter.next_box()? {
        if b.head.name == BoxType::FileTypeBox {
            let ftyp = read_ftyp(&mut b)?;

            let has_avif_brand = ftyp.contains(&AVIF_BRAND);
            let has_avis_brand = ftyp.contains(&AVIS_BRAND);
            let has_mif1_brand = ftyp.contains(&MIF1_BRAND);
            let has_msf1_brand = ftyp.contains(&MSF1_BRAND);

            let primary_image_expected = has_mif1_brand || has_avif_brand;
            let image_sequence_expected = has_msf1_brand || has_avis_brand;

            expected_image_type = if primary_image_expected && image_sequence_expected {
                AvifImageType::Both
            } else if primary_image_expected {
                AvifImageType::Primary
            } else if image_sequence_expected {
                AvifImageType::Sequence
            } else {
                return Status::NoImage.into();
            };
            debug!("expected_image_type: {expected_image_type:?}");

            if primary_image_expected && !has_mif1_brand {
                fail_with_status_if(
                    strictness == ParseStrictness::Strict,
                    Status::MissingMif1Brand,
                )?;
            }

            if !has_avif_brand && !has_avis_brand {
                fail_with_status_if(
                    strictness != ParseStrictness::Permissive,
                    Status::MissingAvifOrAvisBrand,
                )?;
            }

            ftyp.major_brand
        } else {
            return Status::FtypNotFirst.into();
        }
    } else {
        return Status::FtypNotFirst.into();
    };

    let mut meta = None;
    let mut image_sequence = None;
    let mut media_storage = TryVec::new();

    loop {
        let mut b = match iter.next_box() {
            Ok(Some(b)) => b,
            Ok(_) => break,
            Err(Error::UnexpectedEOF) => {
                if strictness == ParseStrictness::Strict {
                    return Err(Error::UnexpectedEOF);
                }
                break;
            }
            Err(error) => return Err(error),
        };

        trace!("read_avif parsing {:?} box", b.head.name);
        match b.head.name {
            BoxType::MetadataBox => {
                if meta.is_some() {
                    return Status::MetaBadQuantity.into();
                }
                meta = Some(read_avif_meta(
                    &mut b,
                    strictness,
                    &mut unsupported_features,
                )?);
            }
            BoxType::MovieBox if expected_image_type.has_sequence() => {
                if image_sequence.is_some() {
                    return Status::MoovBadQuantity.into();
                }
                image_sequence = Some(read_moov(&mut b, None, strictness)?);
            }
            BoxType::MediaDataBox => {
                let file_offset = b.offset();
                let data = if b.head.size == 0 {
                    // Unknown sized `mdat`, read in chunks until EOF.
                    const BUF_SIZE: usize = 64 * 1024;
                    let mut data = TryVec::with_capacity(BUF_SIZE)?;
                    loop {
                        let got = fallible_collections::try_read_up_to(
                            b.content.get_mut(),
                            BUF_SIZE as u64,
                            &mut data,
                        )?;
                        if got == 0 {
                            // Mark `content` as consumed.
                            b.content.set_limit(0);
                            break;
                        }
                    }
                    data
                } else {
                    b.read_into_try_vec()?
                };
                media_storage.push(DataBox::from_mdat(file_offset, data))?;
            }
            _ => {
                let result = skip_box_content(&mut b);
                // Allow garbage at EOF if we aren't in strict mode.
                if b.bytes_left() > 0 && strictness != ParseStrictness::Strict {
                    break;
                }
                result?;
            }
        }

        check_parser_state!(b.content);
    }

    let AvifMeta {
        item_references,
        item_properties,
        primary_item_id,
        item_infos,
        iloc_items,
        item_data_box,
    } = meta.ok_or_else(|| Error::from(Status::MetaBadQuantity))?;

    let (alpha_item_id, premultiplied_alpha) = if let Some(primary_item_id) = primary_item_id {
        let mut alpha_item_ids = item_references
            .iter()
            // Auxiliary image for the primary image
            .filter(|iref| {
                iref.to_item_id == primary_item_id
                    && iref.from_item_id != primary_item_id
                    && iref.item_type == b"auxl"
            })
            .map(|iref| iref.from_item_id)
            // which has the alpha property
            .filter(|&item_id| item_properties.is_alpha(item_id));
        let alpha_item_id = alpha_item_ids.next();
        if alpha_item_ids.next().is_some() {
            return Status::MultipleAlpha.into();
        }

        let premultiplied_alpha = alpha_item_id.is_some_and(|alpha_item_id| {
            item_references.iter().any(|iref| {
                iref.from_item_id == primary_item_id
                    && iref.to_item_id == alpha_item_id
                    && iref.item_type == b"prem"
            })
        });

        (alpha_item_id, premultiplied_alpha)
    } else {
        (None, false)
    };

    debug!("primary_item_id: {primary_item_id:?}");
    debug!("alpha_item_id: {alpha_item_id:?}");
    let mut primary_item = None;
    let mut alpha_item = None;

    // store data or record location of relevant items
    for (item_id, loc) in iloc_items {
        let item = if Some(item_id) == primary_item_id {
            &mut primary_item
        } else if Some(item_id) == alpha_item_id {
            &mut alpha_item
        } else {
            continue;
        };

        assert!(item.is_none());

        // If our item is spread over multiple extents, we'll need to copy it
        // into a contiguous buffer. Otherwise, we can just store the extent
        // and return a pointer into the mdat/idat later to avoid the copy.
        if loc.extents.len() > 1 {
            *item = Some(AvifItem::with_inline_data(item_id))
        }

        trace!(
            "{:?} construction_method: {:?}",
            item_id,
            loc.construction_method
        );

        // Generalize the process of connecting items to their data; returns
        // true if the extent is successfully added to the AvifItem
        let mut find_and_add_to_item = |extent: &Extent, dat: &DataBox| -> Result<bool> {
            if let Some(extent_slice) = dat.get(extent) {
                match item {
                    None => {
                        trace!("Using IsobmffItem::Location");
                        *item = Some(AvifItem {
                            id: item_id,
                            image_data: dat.location(extent),
                        });
                    }
                    Some(AvifItem {
                        image_data: IsobmffItem::Data(bytes),
                        ..
                    }) => {
                        trace!("Using IsobmffItem::Data");
                        // We could potentially optimize memory usage by trying to avoid reading
                        // or storing dat boxes which aren't used by our API, but for now it seems
                        // like unnecessary complexity
                        bytes.extend_from_slice(extent_slice)?;
                    }
                    _ => unreachable!(),
                }
                return Ok(true);
            }
            Ok(false)
        };

        match loc.construction_method {
            ConstructionMethod::File => {
                for extent in loc.extents {
                    let mut found = false;
                    // try to find an mdat which contains the extent
                    for mdat in media_storage.iter() {
                        if find_and_add_to_item(&extent, mdat)? {
                            found = true;
                            break;
                        }
                    }

                    if !found {
                        return Status::IlocNotFound.into();
                    }
                }
            }
            ConstructionMethod::Idat => {
                if let Some(idat) = &item_data_box {
                    for extent in loc.extents {
                        let found = find_and_add_to_item(&extent, idat)?;
                        if !found {
                            return Status::IlocNotFound.into();
                        }
                    }
                } else {
                    return Status::IdatMissing.into();
                }
            }
            ConstructionMethod::Item => {
                fail_with_status_if(
                    strictness != ParseStrictness::Permissive,
                    Status::ConstructionMethod,
                )?;
            }
        }

        assert!(item.is_some());
    }

    if (primary_item_id.is_some() && primary_item.is_none())
        || (alpha_item_id.is_some() && alpha_item.is_none())
    {
        fail_with_status_if(strictness == ParseStrictness::Strict, Status::PitmNotFound)?;
    }

    assert!(primary_item.is_none() || primary_item_id.is_some());
    assert!(alpha_item.is_none() || alpha_item_id.is_some());

    if expected_image_type.has_primary() && primary_item_id.is_none() {
        fail_with_status_if(
            strictness != ParseStrictness::Permissive,
            Status::PitmMissing,
        )?;
    }

    // Lacking a brand that requires them, it's fine for moov boxes to exist in
    // BMFF files; they're simply ignored
    if expected_image_type.has_sequence() && image_sequence.is_none() {
        fail_with_status_if(
            strictness != ParseStrictness::Permissive,
            Status::MoovMissing,
        )?;
    }

    // Returns true iff `id` is `Some` and there is no corresponding property for it
    let missing_property_for = |id: Option<ItemId>, property: BoxType| -> bool {
        id.is_some_and(|id| {
            item_properties
                .get(id, property)
                .map_or(true, |opt| opt.is_none())
        })
    };

    // Generalize the property checks so we can apply them to primary and alpha items
    let mut check_image_item = |item: &mut Option<AvifItem>| -> Result<()> {
        let item_id = item.as_ref().map(|item| item.id);
        let item_type = item_id.and_then(|item_id| {
            item_infos
                .iter()
                .find(|item_info| item_id == item_info.item_id)
                .map(|item_info| item_info.item_type)
        });

        match item_type.map(u32::to_be_bytes).as_ref() {
            Some(b"av01") => {
                if missing_property_for(item_id, BoxType::AV1CodecConfigurationBox) {
                    fail_with_status_if(
                        strictness != ParseStrictness::Permissive,
                        Status::Av1cMissing,
                    )?;
                }

                if missing_property_for(item_id, BoxType::PixelInformationBox) {
                    // The requirement to include pixi is in the process of being changed
                    // to allowing its omission to imply a default value. In anticipation
                    // of that, only give an error in strict mode
                    // See https://github.com/MPEGGroup/MIAF/issues/9
                    fail_with_status_if(
                        if cfg!(feature = "missing-pixi-permitted") {
                            strictness == ParseStrictness::Strict
                        } else {
                            strictness != ParseStrictness::Permissive
                        },
                        Status::PixiMissing,
                    )?;
                }

                if missing_property_for(item_id, BoxType::ImageSpatialExtentsProperty) {
                    fail_with_status_if(
                        strictness != ParseStrictness::Permissive,
                        Status::IspeMissing,
                    )?;
                }
            }
            Some(b"grid") => {
                // TODO: https://github.com/mozilla/mp4parse-rust/issues/198
                unsupported_features.insert(Feature::Grid);
                *item = None;
            }
            Some(_other_type) => return Status::ImageItemType.into(),
            None => {
                if item.is_some() {
                    return Status::ItemTypeMissing.into();
                }
            }
        }

        if let Some(AvifItem { id, .. }) = item {
            if item_properties.forbidden_items.contains(id) {
                error!("Not processing item id {id:?} since it is associated with essential, but unsupported properties");
                *item = None;
            }
        }

        Ok(())
    };

    check_image_item(&mut primary_item)?;
    check_image_item(&mut alpha_item)?;

    Ok(AvifContext {
        strictness,
        media_storage,
        item_data_box,
        primary_item,
        alpha_item,
        premultiplied_alpha,
        item_properties,
        major_brand,
        sequence: image_sequence,
        unsupported_features,
    })
}

/// Parse a metadata box in the context of an AVIF
/// Currently requires the primary item to be an av01 item type and generates
/// an error otherwise.
/// See ISOBMFF (ISO 14496-12:2020) § 8.11.1
fn read_avif_meta<T: Read + Offset>(
    src: &mut BMFFBox<T>,
    strictness: ParseStrictness,
    unsupported_features: &mut UnsupportedFeatures,
) -> Result<AvifMeta> {
    let version = read_fullbox_version_no_flags(src)?;

    if version != 0 {
        return Err(Error::Unsupported("unsupported meta version"));
    }

    let mut read_handler_box = false;
    let mut primary_item_id = None;
    let mut item_infos = None;
    let mut iloc_items = None;
    let mut item_references = None;
    let mut item_properties = None;
    let mut item_data_box = None;

    let mut iter = src.box_iter();
    while let Some(mut b) = iter.next_box()? {
        trace!("read_avif_meta parsing {:?} box", b.head.name);

        if !read_handler_box && b.head.name != BoxType::HandlerBox {
            fail_with_status_if(
                strictness != ParseStrictness::Permissive,
                Status::HdlrNotFirst,
            )?;
        }

        match b.head.name {
            BoxType::HandlerBox => {
                if read_handler_box {
                    return Status::HdrlBadQuantity.into();
                }
                let HandlerBox { handler_type } = read_hdlr(&mut b, strictness)?;
                if handler_type != b"pict" {
                    fail_with_status_if(
                        strictness != ParseStrictness::Permissive,
                        Status::HdlrTypeNotPict,
                    )?;
                }
                read_handler_box = true;
            }
            BoxType::ItemInfoBox => {
                if item_infos.is_some() {
                    return Status::IinfBadQuantity.into();
                }
                item_infos = Some(read_iinf(&mut b, strictness, unsupported_features)?);
            }
            BoxType::ItemLocationBox => {
                if iloc_items.is_some() {
                    return Status::IlocBadQuantity.into();
                }
                iloc_items = Some(read_iloc(&mut b)?);
            }
            BoxType::PrimaryItemBox => {
                if primary_item_id.is_some() {
                    return Status::PitmBadQuantity.into();
                }
                primary_item_id = Some(read_pitm(&mut b)?);
            }
            BoxType::ItemReferenceBox => {
                if item_references.is_some() {
                    return Status::IrefBadQuantity.into();
                }
                item_references = Some(read_iref(&mut b)?);
            }
            BoxType::ItemPropertiesBox => {
                if item_properties.is_some() {
                    return Status::IprpBadQuantity.into();
                }
                item_properties = Some(read_iprp(
                    &mut b,
                    MIF1_BRAND,
                    strictness,
                    unsupported_features,
                )?);
            }
            BoxType::ItemDataBox => {
                if item_data_box.is_some() {
                    return Status::IdatBadQuantity.into();
                }
                let data = b.read_into_try_vec()?;
                item_data_box = Some(DataBox::from_idat(data));
            }
            _ => skip_box_content(&mut b)?,
        }

        check_parser_state!(b.content);
    }

    Ok(AvifMeta {
        item_properties: item_properties.unwrap_or_default(),
        item_references: item_references.unwrap_or_default(),
        primary_item_id,
        item_infos: item_infos.unwrap_or_default(),
        iloc_items: iloc_items.unwrap_or_default(),
        item_data_box,
    })
}

/// Parse a Primary Item Box
/// See ISOBMFF (ISO 14496-12:2020) § 8.11.4
fn read_pitm<T: Read>(src: &mut BMFFBox<T>) -> Result<ItemId> {
    let version = read_fullbox_version_no_flags(src)?;

    let item_id = ItemId(match version {
        0 => be_u16(src)?.into(),
        1 => be_u32(src)?,
        _ => return Err(Error::Unsupported("unsupported pitm version")),
    });

    Ok(item_id)
}

/// Parse an Item Information Box
/// See ISOBMFF (ISO 14496-12:2020) § 8.11.6
fn read_iinf<T: Read>(
    src: &mut BMFFBox<T>,
    strictness: ParseStrictness,
    unsupported_features: &mut UnsupportedFeatures,
) -> Result<TryVec<ItemInfoEntry>> {
    let version = read_fullbox_version_no_flags(src)?;

    match version {
        0 | 1 => (),
        _ => return Err(Error::Unsupported("unsupported iinf version")),
    }

    let entry_count = if version == 0 {
        be_u16(src)?.to_usize()
    } else {
        be_u32(src)?.to_usize()
    };
    let mut item_infos = TryVec::with_capacity(entry_count)?;

    let mut iter = src.box_iter();
    while let Some(mut b) = iter.next_box()? {
        if b.head.name != BoxType::ItemInfoEntry {
            return Status::IinfBadChild.into();
        }

        if let Some(infe) = read_infe(&mut b, strictness, unsupported_features)? {
            item_infos.push(infe)?;
        }

        check_parser_state!(b.content);
    }

    Ok(item_infos)
}

/// A simple wrapper to interpret a u32 as a 4-byte string in big-endian
/// order without requiring any allocation.
struct U32BE(u32);

impl std::fmt::Display for U32BE {
    fn fmt(&self, f: &mut std::fmt::Formatter<'_>) -> std::fmt::Result {
        match std::str::from_utf8(&self.0.to_be_bytes()) {
            Ok(s) => f.write_str(s),
            Err(_) => write!(f, "{:x?}", self.0),
        }
    }
}

/// Parse an Item Info Entry
/// See ISOBMFF (ISO 14496-12:2020) § 8.11.6.2
fn read_infe<T: Read>(
    src: &mut BMFFBox<T>,
    strictness: ParseStrictness,
    unsupported_features: &mut UnsupportedFeatures,
) -> Result<Option<ItemInfoEntry>> {
    let (version, flags) = read_fullbox_extra(src)?;

    // According to the standard, it seems the flags field shall be 0, but at
    // least one sample AVIF image has a nonzero value.
    // See https://github.com/AOMediaCodec/av1-avif/issues/146
    if flags != 0 {
        fail_with_status_if(
            strictness == ParseStrictness::Strict,
            Status::InfeFlagsNonzero,
        )?;
    }

    // mif1 brand (see HEIF (ISO 23008-12:2017) § 10.2.1) only requires v2 and 3
    let item_id = ItemId(match version {
        2 => be_u16(src)?.into(),
        3 => be_u32(src)?,
        _ => return Err(Error::Unsupported("unsupported version in 'infe' box")),
    });

    let item_protection_index = be_u16(src)?;

    let item_type = be_u32(src)?;
    debug!("infe {:?} item_type: {}", item_id, U32BE(item_type));

    // There are some additional fields here, but they're not of interest to us
    skip_box_remain(src)?;

    if item_protection_index != 0 {
        unsupported_features.insert(Feature::Ipro);
        Ok(None)
    } else {
        Ok(Some(ItemInfoEntry { item_id, item_type }))
    }
}

/// Parse an Item Reference Box
/// See ISOBMFF (ISO 14496-12:2020) § 8.11.12
fn read_iref<T: Read>(src: &mut BMFFBox<T>) -> Result<TryVec<SingleItemTypeReferenceBox>> {
    let mut item_references = TryVec::new();
    let version = read_fullbox_version_no_flags(src)?;
    if version > 1 {
        return Err(Error::Unsupported("iref version"));
    }

    let mut iter = src.box_iter();
    while let Some(mut b) = iter.next_box()? {
        trace!("read_iref parsing {:?} referenceType", b.head.name);
        let from_item_id = ItemId::read(&mut b, version)?;
        let reference_count = be_u16(&mut b)?;
        item_references.reserve(reference_count.to_usize())?;
        for _ in 0..reference_count {
            let to_item_id = ItemId::read(&mut b, version)?;
            if from_item_id == to_item_id {
                return Status::IrefRecursion.into();
            }
            item_references.push(SingleItemTypeReferenceBox {
                item_type: b.head.name.into(),
                from_item_id,
                to_item_id,
            })?;
        }
        check_parser_state!(b.content);
    }

    trace!("read_iref -> {item_references:#?}");

    Ok(item_references)
}

/// Parse an Item Properties Box
///
/// See ISOBMFF (ISO 14496-12:2020) § 8.11.14)
///
/// Note: HEIF (ISO 23008-12:2017) § 9.3.1 also defines the `iprp` box and
/// related types, but lacks additional requirements specified in 14496-12:2020.
///
/// Note: Currently HEIF (ISO 23008-12:2017) § 6.5.5.1 specifies "At most one"
/// `colr` box per item, but this is being amended in [DIS 23008-12](https://www.iso.org/standard/83650.html).
/// The new text is likely to be "At most one for a given value of `colour_type`",
/// so this implementation adheres to that language for forward compatibility.
fn read_iprp<T: Read>(
    src: &mut BMFFBox<T>,
    brand: FourCC,
    strictness: ParseStrictness,
    unsupported_features: &mut UnsupportedFeatures,
) -> Result<ItemPropertiesBox> {
    let mut iter = src.box_iter();

    let properties = match iter.next_box()? {
        Some(mut b) if b.head.name == BoxType::ItemPropertyContainerBox => {
            read_ipco(&mut b, strictness)
        }
        Some(_) => Status::IprpBadChild.into(),
        None => Err(Error::UnexpectedEOF),
    }?;

    let mut ipma_version_and_flag_values_seen = TryVec::with_capacity(1)?;
    let mut association_entries = TryVec::<ItemPropertyAssociationEntry>::new();
    let mut forbidden_items = TryVec::new();

    while let Some(mut b) = iter.next_box()? {
        if b.head.name != BoxType::ItemPropertyAssociationBox {
            return Status::IprpBadChild.into();
        }

        let (version, flags) = read_fullbox_extra(&mut b)?;
        if ipma_version_and_flag_values_seen.contains(&(version, flags)) {
            fail_with_status_if(
                strictness != ParseStrictness::Permissive,
                Status::IpmaBadQuantity,
            )?;
        }
        if flags != 0 && properties.len() <= 127 {
            fail_with_status_if(
                strictness == ParseStrictness::Strict,
                Status::IpmaFlagsNonzero,
            )?;
        }
        ipma_version_and_flag_values_seen.push((version, flags))?;
        for association_entry in read_ipma(&mut b, strictness, version, flags)? {
            if forbidden_items.contains(&association_entry.item_id) {
                warn!(
                    "Skipping {association_entry:?} since the item referenced shall not be processed"
                );
            }

            if let Some(previous_entry) = association_entries
                .iter()
                .find(|e| association_entry.item_id == e.item_id)
            {
                error!(
                    "Duplicate ipma entries for item_id\n1: {previous_entry:?}\n2: {association_entry:?}"
                );
                // It's technically possible to make sense of this situation by merging ipma
                // boxes, but this is a "shall" requirement, so we'd only do it in
                // ParseStrictness::Permissive mode, and this hasn't shown up in the wild
                return Status::IpmaDuplicateItemId.into();
            }

            const TRANSFORM_ORDER: &[BoxType] = &[
                BoxType::ImageSpatialExtentsProperty,
                BoxType::CleanApertureBox,
                BoxType::ImageRotation,
                BoxType::ImageMirror,
            ];
            let mut prev_transform_index = None;
            // Realistically, there should only ever be 1 nclx and 1 icc
            let mut colour_type_indexes: TryHashMap<FourCC, PropertyIndex> =
                TryHashMap::with_capacity(2)?;

            for a in &association_entry.associations {
                if a.property_index == PropertyIndex(0) {
                    if a.essential {
                        fail_with_status_if(
                            strictness != ParseStrictness::Permissive,
                            Status::IpmaIndexZeroNoEssential,
                        )?;
                    }
                    continue;
                }

                if let Some(property) = properties.get(&a.property_index) {
                    assert!(brand == MIF1_BRAND);

                    let feature = Feature::try_from(property);
                    let property_supported = match feature {
                        Ok(feature) => {
                            if feature.supported() {
                                true
                            } else {
                                unsupported_features.insert(feature);
                                false
                            }
                        }
                        Err(_) => false,
                    };

                    if !property_supported {
                        if a.essential && strictness != ParseStrictness::Permissive {
                            error!("Unsupported essential property {property:?}");
                            forbidden_items.push(association_entry.item_id)?;
                        } else {
                            debug!(
                                "Ignoring unknown {} property {:?}",
                                if a.essential {
                                    "essential"
                                } else {
                                    "non-essential"
                                },
                                property
                            );
                        }
                    }

                    // Check additional requirements on specific properties
                    match property {
                        ItemProperty::AV1Config(_)
                        | ItemProperty::CleanAperture
                        | ItemProperty::Mirroring(_)
                        | ItemProperty::Rotation(_) => {
                            if !a.essential {
                                warn!("{property:?} is missing required 'essential' bit");
                                // This is a "shall", but it is likely to change, so only
                                // fail if using strict parsing.
                                // See https://github.com/mozilla/mp4parse-rust/issues/284
                                fail_with_status_if(
                                    strictness == ParseStrictness::Strict,
                                    Status::TxformNoEssential,
                                )?;
                            }
                        }

                        // NOTE: this is contrary to the published specification; see doc comment
                        // at the beginning of this function for more details
                        ItemProperty::Colour(colr) => {
                            let colour_type = colr.colour_type();
                            if let Some(prev_colr_index) = colour_type_indexes.get(&colour_type) {
                                warn!(
                                    "Multiple '{}' type colr associations with {:?}: {:?} and {:?}",
                                    colour_type,
                                    association_entry.item_id,
                                    a.property_index,
                                    prev_colr_index
                                );
                                fail_with_status_if(
                                    strictness != ParseStrictness::Permissive,
                                    Status::ColrBadQuantity,
                                )?;
                            } else {
                                colour_type_indexes.insert(colour_type, a.property_index)?;
                            }
                        }

                        // The following properties are unsupported, but we still enforce that
                        // they've been correctly marked as essential or not.
                        ItemProperty::LayeredImageIndexing => {
                            assert!(feature.is_ok() && unsupported_features.contains(feature?));
                            if a.essential {
                                fail_with_status_if(
                                    strictness != ParseStrictness::Permissive,
                                    Status::A1lxEssential,
                                )?;
                            }
                        }

                        ItemProperty::LayerSelection => {
                            assert!(feature.is_ok() && unsupported_features.contains(feature?));
                            if a.essential {
                                assert!(
                                    forbidden_items.contains(&association_entry.item_id)
                                        || strictness == ParseStrictness::Permissive
                                );
                            } else {
                                fail_with_status_if(
                                    strictness != ParseStrictness::Permissive,
                                    Status::LselNoEssential,
                                )?;
                            }
                        }

                        ItemProperty::OperatingPointSelector => {
                            assert!(feature.is_ok() && unsupported_features.contains(feature?));
                            if a.essential {
                                assert!(
                                    forbidden_items.contains(&association_entry.item_id)
                                        || strictness == ParseStrictness::Permissive
                                );
                            } else {
                                fail_with_status_if(
                                    strictness != ParseStrictness::Permissive,
                                    Status::A1opNoEssential,
                                )?;
                            }
                        }

                        other_property => {
                            trace!("No additional checks for {other_property:?}");
                        }
                    }

                    if let Some(transform_index) = TRANSFORM_ORDER
                        .iter()
                        .position(|t| *t == BoxType::from(property))
                    {
                        if let Some(prev) = prev_transform_index {
                            if prev >= transform_index {
                                error!(
                                    "Invalid property order: {:?} after {:?}",
                                    TRANSFORM_ORDER[transform_index], TRANSFORM_ORDER[prev]
                                );
                                fail_with_status_if(
                                    strictness != ParseStrictness::Permissive,
                                    if TRANSFORM_ORDER[transform_index]
                                        == BoxType::ImageSpatialExtentsProperty
                                    {
                                        Status::TxformBeforeIspe
                                    } else {
                                        Status::TxformOrder
                                    },
                                )?;
                            }
                        }
                        prev_transform_index = Some(transform_index);
                    }
                } else {
                    error!(
                        "Missing property at {:?} for {:?}",
                        a.property_index, association_entry.item_id
                    );
                    fail_with_status_if(
                        strictness != ParseStrictness::Permissive,
                        Status::IpmaBadIndex,
                    )?;
                }
            }
            association_entries.push(association_entry)?
        }

        check_parser_state!(b.content);
    }

    let iprp = ItemPropertiesBox {
        properties,
        association_entries,
        forbidden_items,
    };
    trace!("read_iprp -> {iprp:#?}");
    Ok(iprp)
}

/// See ISOBMFF (ISO 14496-12:2020) § 8.11.14.1
/// Variants with no associated data are recognized but not necessarily supported.
/// See [`Feature`] to determine support.
#[derive(Debug)]
pub enum ItemProperty {
    AuxiliaryType(AuxiliaryTypeProperty),
    AV1Config(AV1ConfigBox),
    Channels(PixelInformation),
    CleanAperture,
    Colour(ColourInformation),
    ImageSpatialExtents(ImageSpatialExtentsProperty),
    LayeredImageIndexing,
    LayerSelection,
    Mirroring(ImageMirror),
    OperatingPointSelector,
    PixelAspectRatio(PixelAspectRatio),
    Rotation(ImageRotation),
    /// Necessary to validate property indices in read_iprp
    Unsupported(BoxType),
}

impl From<&ItemProperty> for BoxType {
    fn from(item_property: &ItemProperty) -> Self {
        match item_property {
            ItemProperty::AuxiliaryType(_) => BoxType::AuxiliaryTypeProperty,
            ItemProperty::AV1Config(_) => BoxType::AV1CodecConfigurationBox,
            ItemProperty::CleanAperture => BoxType::CleanApertureBox,
            ItemProperty::Colour(_) => BoxType::ColourInformationBox,
            ItemProperty::LayeredImageIndexing => BoxType::AV1LayeredImageIndexingProperty,
            ItemProperty::LayerSelection => BoxType::LayerSelectorProperty,
            ItemProperty::Mirroring(_) => BoxType::ImageMirror,
            ItemProperty::OperatingPointSelector => BoxType::OperatingPointSelectorProperty,
            ItemProperty::PixelAspectRatio(_) => BoxType::PixelAspectRatioBox,
            ItemProperty::Rotation(_) => BoxType::ImageRotation,
            ItemProperty::ImageSpatialExtents(_) => BoxType::ImageSpatialExtentsProperty,
            ItemProperty::Channels(_) => BoxType::PixelInformationBox,
            ItemProperty::Unsupported(box_type) => *box_type,
        }
    }
}

#[derive(Debug)]
struct ItemPropertyAssociationEntry {
    item_id: ItemId,
    associations: TryVec<Association>,
}

/// For storing ItemPropertyAssociation data
/// See ISOBMFF (ISO 14496-12:2020) § 8.11.14.1
#[derive(Debug)]
struct Association {
    essential: bool,
    property_index: PropertyIndex,
}

/// See ISOBMFF (ISO 14496-12:2020) § 8.11.14.1
///
/// The properties themselves are stored in `properties`, but the items they're
/// associated with are stored in `association_entries`. It's necessary to
/// maintain this indirection because multiple items can reference the same
/// property. For example, both the primary item and alpha item can share the
/// same [`ImageSpatialExtentsProperty`].
#[derive(Debug, Default)]
pub struct ItemPropertiesBox {
    /// `ItemPropertyContainerBox property_container` in the spec
    properties: TryHashMap<PropertyIndex, ItemProperty>,
    /// `ItemPropertyAssociationBox association[]` in the spec
    association_entries: TryVec<ItemPropertyAssociationEntry>,
    /// Items that shall not be processed due to unsupported properties that
    /// have been marked essential.
    /// See HEIF (ISO/IEC 23008-12:2017) § 9.3.1
    forbidden_items: TryVec<ItemId>,
}

impl ItemPropertiesBox {
    /// For displayable images `av1C`, `pixi` and `ispe` are mandatory, `colr`
    /// is typically included too, so we might as well use an even power of 2.
    const MIN_PROPERTIES: usize = 4;

    fn is_alpha(&self, item_id: ItemId) -> bool {
        match self.get(item_id, BoxType::AuxiliaryTypeProperty) {
            Ok(Some(ItemProperty::AuxiliaryType(urn))) => {
                urn.aux_type.as_slice() == "urn:mpeg:mpegB:cicp:systems:auxiliary:alpha".as_bytes()
            }
            Ok(Some(other_property)) => panic!("property key mismatch: {:?}", other_property),
            Ok(None) => false,
            Err(e) => {
                error!("is_alpha: Error checking AuxiliaryTypeProperty ({e}), returning false");
                false
            }
        }
    }

    fn get(&self, item_id: ItemId, property_type: BoxType) -> Result<Option<&ItemProperty>> {
        match self
            .get_multiple(item_id, |prop| BoxType::from(prop) == property_type)?
            .as_slice()
        {
            &[] => Ok(None),
            &[single_value] => Ok(Some(single_value)),
            multiple_values => {
                error!("Multiple values for {property_type:?}: {multiple_values:?}");
                // TODO: add test
                Status::IprpConflict.into()
            }
        }
    }

    fn get_multiple(
        &self,
        item_id: ItemId,
        filter: impl Fn(&ItemProperty) -> bool,
    ) -> Result<TryVec<&ItemProperty>> {
        let mut values = TryVec::new();
        for entry in &self.association_entries {
            for a in &entry.associations {
                if entry.item_id == item_id {
                    match self.properties.get(&a.property_index) {
                        Some(ItemProperty::Unsupported(_)) => {}
                        Some(property) if filter(property) => values.push(property)?,
                        _ => {}
                    }
                }
            }
        }

        Ok(values)
    }
}

/// An upper bound which can be used to check overflow at compile time
trait UpperBounded {
    const MAX: u64;
}

/// Implement type $name as a newtype wrapper around an unsigned int which
/// implements the UpperBounded trait.
macro_rules! impl_bounded {
    ( $name:ident, $inner:ty ) => {
        #[derive(Clone, Copy)]
        pub struct $name($inner);

        impl $name {
            pub const fn new(n: $inner) -> Self {
                Self(n)
            }

            #[allow(dead_code)]
            pub fn get(self) -> $inner {
                self.0
            }
        }

        impl UpperBounded for $name {
            const MAX: u64 = <$inner>::MAX as u64;
        }
    };
}

/// Implement type $name as a type representing the product of two unsigned ints
/// which implements the UpperBounded trait.
macro_rules! impl_bounded_product {
    ( $name:ident, $multiplier:ty, $multiplicand:ty, $inner:ty) => {
        #[derive(Clone, Copy)]
        pub struct $name($inner);

        impl $name {
            pub fn new(value: $inner) -> Self {
                assert!(value <= Self::MAX);
                Self(value)
            }

            pub fn get(self) -> $inner {
                self.0
            }
        }

        impl UpperBounded for $name {
            const MAX: u64 = <$multiplier>::MAX * <$multiplicand>::MAX;
        }
    };
}

mod bounded_uints {
    use crate::UpperBounded;

    impl_bounded!(U8, u8);
    impl_bounded!(U16, u16);
    impl_bounded!(U32, u32);
    impl_bounded!(U64, u64);

    impl_bounded_product!(U32MulU8, U32, U8, u64);
    impl_bounded_product!(U32MulU16, U32, U16, u64);

    impl UpperBounded for std::num::NonZeroU8 {
        const MAX: u64 = u8::MAX as u64;
    }
}

use crate::bounded_uints::*;

/// Implement the multiplication operator for $lhs * $rhs giving $output, which
/// is internally represented as $inner. The operation is statically checked
/// to ensure the product won't overflow $inner, nor exceed <$output>::MAX.
macro_rules! impl_mul {
    ( ($lhs:ty , $rhs:ty) => ($output:ty, $inner:ty) ) => {
        impl std::ops::Mul<$rhs> for $lhs {
            type Output = $output;

            fn mul(self, rhs: $rhs) -> Self::Output {
                static_assertions::const_assert!(
                    <$output as UpperBounded>::MAX <= <$inner>::MAX as u64
                );
                static_assertions::const_assert!(
                    <$lhs as UpperBounded>::MAX * <$rhs as UpperBounded>::MAX
                        <= <$output as UpperBounded>::MAX
                );

                let lhs: $inner = self.get().into();
                let rhs: $inner = rhs.get().into();
                Self::Output::new(lhs.checked_mul(rhs).expect("infallible"))
            }
        }
    };
}

impl_mul!((U8, std::num::NonZeroU8) => (U16, u16));
impl_mul!((U32, std::num::NonZeroU8) => (U32MulU8, u64));
impl_mul!((U32, U16) => (U32MulU16, u64));

impl std::ops::Add<U32MulU16> for U32MulU8 {
    type Output = U64;

    fn add(self, rhs: U32MulU16) -> Self::Output {
        static_assertions::const_assert!(U32MulU8::MAX + U32MulU16::MAX < U64::MAX);
        let lhs: u64 = self.get();
        let rhs: u64 = rhs.get();
        Self::Output::new(lhs.checked_add(rhs).expect("infallible"))
    }
}

const MAX_IPMA_ASSOCIATION_COUNT: U8 = U8::new(u8::MAX);

/// After reading only the `entry_count` field of an ipma box, we can check its
/// basic validity and calculate (assuming validity) the number of associations
/// which will be contained (allowing preallocation of the storage).
/// All the arithmetic is compile-time verified to not overflow via supporting
/// types implementing the UpperBounded trait. Types are declared explicitly to
/// show there isn't any accidental inference to primitive types.
///
/// See ISOBMFF (ISO 14496-12:2020) § 8.11.14.1
fn calculate_ipma_total_associations(
    version: u8,
    bytes_left: u64,
    entry_count: U32,
    num_association_bytes: std::num::NonZeroU8,
) -> Result<usize> {
    let min_entry_bytes =
        std::num::NonZeroU8::new(1 /* association_count */ + if version == 0 { 2 } else { 4 })
            .unwrap();

    let total_non_association_bytes: U32MulU8 = entry_count * min_entry_bytes;
    let total_association_bytes: u64 =
        if let Some(difference) = bytes_left.checked_sub(total_non_association_bytes.get()) {
            // All the storage for the `essential` and `property_index` parts (assuming a valid ipma box size)
            difference
        } else {
            return Status::IpmaTooSmall.into();
        };

    let max_association_bytes_per_entry: U16 = MAX_IPMA_ASSOCIATION_COUNT * num_association_bytes;
    let max_total_association_bytes: U32MulU16 = entry_count * max_association_bytes_per_entry;
    let max_bytes_left: U64 = total_non_association_bytes + max_total_association_bytes;

    if bytes_left > max_bytes_left.get() {
        return Status::IpmaTooBig.into();
    }

    let total_associations: u64 = total_association_bytes / u64::from(num_association_bytes.get());

    Ok(total_associations.try_into()?)
}

/// Parse an ItemPropertyAssociation box
///
/// See ISOBMFF (ISO 14496-12:2020) § 8.11.14.1
fn read_ipma<T: Read>(
    src: &mut BMFFBox<T>,
    strictness: ParseStrictness,
    version: u8,
    flags: u32,
) -> Result<TryVec<ItemPropertyAssociationEntry>> {
    let entry_count = be_u32(src)?;
    let num_association_bytes =
        std::num::NonZeroU8::new(if flags & 1 == 1 { 2 } else { 1 }).unwrap();

    let total_associations = calculate_ipma_total_associations(
        version,
        src.bytes_left(),
        U32::new(entry_count),
        num_association_bytes,
    )?;
    // Assuming most items will have at least `MIN_PROPERTIES` and knowing the
    // total number of item -> property associations (`total_associations`),
    // we can provide a good estimate for how many elements we'll need in this
    // vector, even though we don't know precisely how many items there will be
    // properties for.
    let mut entries = TryVec::<ItemPropertyAssociationEntry>::with_capacity(
        total_associations / ItemPropertiesBox::MIN_PROPERTIES,
    )?;

    for _ in 0..entry_count {
        let item_id = ItemId::read(src, version)?;

        if let Some(previous_association) = entries.last() {
            #[allow(clippy::comparison_chain)]
            if previous_association.item_id > item_id {
                return Status::IpmaBadItemOrder.into();
            } else if previous_association.item_id == item_id {
                return Status::IpmaDuplicateItemId.into();
            }
        }

        let association_count = src.read_u8()?;
        let mut associations = TryVec::with_capacity(association_count.to_usize())?;
        for _ in 0..association_count {
            let association = src
                .take(num_association_bytes.get().into())
                .read_into_try_vec()?;
            let mut association = BitReader::new(association.as_slice());
            let essential = association.read_bool()?;
            let property_index =
                PropertyIndex(association.read_u16(association.remaining().try_into()?)?);
            associations.push(Association {
                essential,
                property_index,
            })?;
        }

        entries.push(ItemPropertyAssociationEntry {
            item_id,
            associations,
        })?;
    }

    check_parser_state!(src.content);

    if version != 0 {
        if let Some(ItemPropertyAssociationEntry {
            item_id: max_item_id,
            ..
        }) = entries.last()
        {
            if *max_item_id <= ItemId(u16::MAX.into()) {
                fail_with_status_if(
                    strictness == ParseStrictness::Strict,
                    Status::IpmaBadVersion,
                )?;
            }
        }
    }

    trace!("read_ipma -> {entries:#?}");

    Ok(entries)
}

/// Parse an ItemPropertyContainerBox
///
/// See ISOBMFF (ISO 14496-12:2020) § 8.11.14.1
fn read_ipco<T: Read>(
    src: &mut BMFFBox<T>,
    strictness: ParseStrictness,
) -> Result<TryHashMap<PropertyIndex, ItemProperty>> {
    let mut properties = TryHashMap::with_capacity(ItemPropertiesBox::MIN_PROPERTIES)?;

    let mut index = PropertyIndex(1); // ipma uses 1-based indexing
    let mut iter = src.box_iter();
    while let Some(mut b) = iter.next_box()? {
        let property = match b.head.name {
            BoxType::AuxiliaryTypeProperty => ItemProperty::AuxiliaryType(read_auxc(&mut b)?),
            BoxType::AV1CodecConfigurationBox => ItemProperty::AV1Config(read_av1c(&mut b)?),
            BoxType::ColourInformationBox => ItemProperty::Colour(read_colr(&mut b, strictness)?),
            BoxType::ImageMirror => ItemProperty::Mirroring(read_imir(&mut b)?),
            BoxType::ImageRotation => ItemProperty::Rotation(read_irot(&mut b)?),
            BoxType::ImageSpatialExtentsProperty => {
                ItemProperty::ImageSpatialExtents(read_ispe(&mut b)?)
            }
            BoxType::PixelAspectRatioBox => ItemProperty::PixelAspectRatio(read_pasp(&mut b)?),
            BoxType::PixelInformationBox => ItemProperty::Channels(read_pixi(&mut b)?),

            other_box_type => {
                // Even if we didn't do anything with other property types, we still store
                // a record at the index to identify invalid indices in ipma boxes
                skip_box_remain(&mut b)?;
                let item_property = match other_box_type {
                    BoxType::AV1LayeredImageIndexingProperty => ItemProperty::LayeredImageIndexing,
                    BoxType::CleanApertureBox => ItemProperty::CleanAperture,
                    BoxType::LayerSelectorProperty => ItemProperty::LayerSelection,
                    BoxType::OperatingPointSelectorProperty => ItemProperty::OperatingPointSelector,
                    _ => {
                        warn!("No ItemProperty variant for {other_box_type:?}");
                        ItemProperty::Unsupported(other_box_type)
                    }
                };
                debug!("Storing empty record {item_property:?}");
                item_property
            }
        };
        properties.insert(index, property)?;

        index = PropertyIndex(
            index
                .0
                .checked_add(1) // must include ignored properties to have correct indexes
                .ok_or_else(|| Error::from(Status::IpcoIndexOverflow))?,
        );

        check_parser_state!(b.content);
    }

    Ok(properties)
}

#[repr(C)]
#[derive(Clone, Copy, Debug, PartialEq, Eq)]
pub struct ImageSpatialExtentsProperty {
    image_width: u32,
    image_height: u32,
}

/// Parse image spatial extents property
///
/// See HEIF (ISO 23008-12:2017) § 6.5.3.1
fn read_ispe<T: Read>(src: &mut BMFFBox<T>) -> Result<ImageSpatialExtentsProperty> {
    if read_fullbox_version_no_flags(src)? != 0 {
        return Err(Error::Unsupported("ispe version"));
    }

    let image_width = be_u32(src)?;
    let image_height = be_u32(src)?;

    Ok(ImageSpatialExtentsProperty {
        image_width,
        image_height,
    })
}

#[repr(C)]
#[derive(Debug)]
pub struct PixelAspectRatio {
    h_spacing: u32,
    v_spacing: u32,
}

/// Parse pixel aspect ratio property
///
/// See HEIF (ISO 23008-12:2017) § 6.5.4.1
/// See ISOBMFF (ISO 14496-12:2020) § 12.1.4.2
fn read_pasp<T: Read>(src: &mut BMFFBox<T>) -> Result<PixelAspectRatio> {
    let h_spacing = be_u32(src)?;
    let v_spacing = be_u32(src)?;

    Ok(PixelAspectRatio {
        h_spacing,
        v_spacing,
    })
}

#[derive(Debug)]
pub struct PixelInformation {
    bits_per_channel: TryVec<u8>,
}

/// Parse pixel information
/// See HEIF (ISO 23008-12:2017) § 6.5.6
fn read_pixi<T: Read>(src: &mut BMFFBox<T>) -> Result<PixelInformation> {
    let version = read_fullbox_version_no_flags(src)?;
    if version != 0 {
        return Err(Error::Unsupported("pixi version"));
    }

    let num_channels = src.read_u8()?;
    let mut bits_per_channel = TryVec::with_capacity(num_channels.to_usize())?;
    let num_channels_read = src.try_read_to_end(&mut bits_per_channel)?;

    if u8::try_from(num_channels_read)? != num_channels {
        return Status::PixiBadChannelCount.into();
    }

    check_parser_state!(src.content);
    Ok(PixelInformation { bits_per_channel })
}

/// Despite [Rec. ITU-T H.273] (12/2016) defining the CICP fields as having a
/// range of 0-255, and only a small fraction of those values being used,
/// ISOBMFF (ISO 14496-12:2020) § 12.1.5 defines them as 16-bit values in the
/// `colr` box. Since we have no use for the additional range, and it would
/// complicate matters later, we fallibly convert before storing the input.
///
/// [Rec. ITU-T H.273]: https://www.itu.int/rec/T-REC-H.273-201612-I/en
#[repr(C)]
#[derive(Debug)]
pub struct NclxColourInformation {
    colour_primaries: u8,
    transfer_characteristics: u8,
    matrix_coefficients: u8,
    full_range_flag: bool,
}

/// The raw bytes of the ICC profile
#[repr(C)]
pub struct IccColourInformation {
    bytes: TryVec<u8>,
}

impl fmt::Debug for IccColourInformation {
    fn fmt(&self, f: &mut fmt::Formatter) -> fmt::Result {
        f.debug_struct("IccColourInformation")
            .field("data", &format_args!("{} bytes", self.bytes.len()))
            .finish()
    }
}

#[repr(C)]
#[derive(Debug)]
pub enum ColourInformation {
    Nclx(NclxColourInformation),
    Icc(IccColourInformation, FourCC),
}

impl ColourInformation {
    fn colour_type(&self) -> FourCC {
        match self {
            Self::Nclx(_) => FourCC::from(*b"nclx"),
            Self::Icc(_, colour_type) => colour_type.clone(),
        }
    }
}

/// Parse colour information
/// See ISOBMFF (ISO 14496-12:2020) § 12.1.5
fn read_colr<T: Read>(
    src: &mut BMFFBox<T>,
    strictness: ParseStrictness,
) -> Result<ColourInformation> {
    let colour_type = be_u32(src)?.to_be_bytes();

    match &colour_type {
        b"nclx" => {
            const NUM_RESERVED_BITS: u8 = 7;
            let colour_primaries = be_u16(src)?.try_into()?;
            let transfer_characteristics = be_u16(src)?.try_into()?;
            let matrix_coefficients = be_u16(src)?.try_into()?;
            let bytes = src.read_into_try_vec()?;
            let mut bit_reader = BitReader::new(&bytes);
            let full_range_flag = bit_reader.read_bool()?;
            if bit_reader.remaining() != NUM_RESERVED_BITS.into() {
                error!(
                    "read_colr expected {} reserved bits, found {}",
                    NUM_RESERVED_BITS,
                    bit_reader.remaining()
                );
                return Status::ColrBadSize.into();
            }
            if bit_reader.read_u8(NUM_RESERVED_BITS)? != 0 {
                fail_with_status_if(
                    strictness != ParseStrictness::Permissive,
                    Status::ColrReservedNonzero,
                )?;
            }

            Ok(ColourInformation::Nclx(NclxColourInformation {
                colour_primaries,
                transfer_characteristics,
                matrix_coefficients,
                full_range_flag,
            }))
        }
        b"rICC" | b"prof" => Ok(ColourInformation::Icc(
            IccColourInformation {
                bytes: src.read_into_try_vec()?,
            },
            FourCC::from(colour_type),
        )),
        _ => {
            error!("read_colr colour_type: {colour_type:?}");
            Status::ColrBadType.into()
        }
    }
}

#[repr(C)]
#[derive(Clone, Copy, Debug)]
/// Rotation in the positive (that is, anticlockwise) direction
/// Visualized in terms of starting with (⥠) UPWARDS HARPOON WITH BARB LEFT FROM BAR
/// similar to a DIGIT ONE (1)
pub enum ImageRotation {
    /// ⥠ UPWARDS HARPOON WITH BARB LEFT FROM BAR
    D0,
    /// ⥞ LEFTWARDS HARPOON WITH BARB DOWN FROM BAR
    D90,
    /// ⥝ DOWNWARDS HARPOON WITH BARB RIGHT FROM BAR
    D180,
    /// ⥛  RIGHTWARDS HARPOON WITH BARB UP FROM BAR
    D270,
}

/// Parse image rotation box
/// See HEIF (ISO 23008-12:2017) § 6.5.10
fn read_irot<T: Read>(src: &mut BMFFBox<T>) -> Result<ImageRotation> {
    let irot = src.read_into_try_vec()?;
    let mut irot = BitReader::new(&irot);
    let _reserved = irot.read_u8(6)?;
    let image_rotation = match irot.read_u8(2)? {
        0 => ImageRotation::D0,
        1 => ImageRotation::D90,
        2 => ImageRotation::D180,
        3 => ImageRotation::D270,
        _ => unreachable!(),
    };

    check_parser_state!(src.content);

    Ok(image_rotation)
}

/// The axis about which the image is mirrored (opposite of flip)
/// Visualized in terms of starting with (⥠) UPWARDS HARPOON WITH BARB LEFT FROM BAR
/// similar to a DIGIT ONE (1)
#[repr(C)]
#[derive(Debug)]
pub enum ImageMirror {
    /// top and bottom parts exchanged
    /// ⥡ DOWNWARDS HARPOON WITH BARB LEFT FROM BAR
    TopBottom,
    /// left and right parts exchanged
    /// ⥜ UPWARDS HARPOON WITH BARB RIGHT FROM BAR
    LeftRight,
}

/// Parse image mirroring box
/// See HEIF (ISO 23008-12:2017) § 6.5.12<br />
/// Note: [ISO/IEC 23008-12:2017/DAmd 2](https://www.iso.org/standard/81688.html)
/// reverses the interpretation of the 'imir' box in § 6.5.12.3:
/// > `axis` specifies a vertical (`axis` = 0) or horizontal (`axis` = 1) axis
/// > for the mirroring operation.
///
/// is replaced with:
/// > `mode` specifies how the mirroring is performed: 0 indicates that the top
/// > and bottom parts of the image are exchanged; 1 specifies that the left and
/// > right parts are exchanged.
/// >
/// > NOTE: In Exif, orientation tag can be used to signal mirroring operations.
/// > Exif orientation tag 4 corresponds to `mode` = 0 of `ImageMirror`, and
/// > Exif orientation tag 2 corresponds to `mode` = 1 accordingly.
///
/// This implementation conforms to the text in Draft Amendment 2, which is the
/// opposite of the published standard as of 4 June 2021.
fn read_imir<T: Read>(src: &mut BMFFBox<T>) -> Result<ImageMirror> {
    let imir = src.read_into_try_vec()?;
    let mut imir = BitReader::new(&imir);
    let _reserved = imir.read_u8(7)?;
    let image_mirror = match imir.read_u8(1)? {
        0 => ImageMirror::TopBottom,
        1 => ImageMirror::LeftRight,
        _ => unreachable!(),
    };

    check_parser_state!(src.content);

    Ok(image_mirror)
}

/// See HEIF (ISO 23008-12:2017) § 6.5.8
#[derive(Debug, PartialEq)]
pub struct AuxiliaryTypeProperty {
    aux_type: TryString,
    aux_subtype: TryString,
}

/// Parse image properties for auxiliary images
/// See HEIF (ISO 23008-12:2017) § 6.5.8
fn read_auxc<T: Read>(src: &mut BMFFBox<T>) -> Result<AuxiliaryTypeProperty> {
    let version = read_fullbox_version_no_flags(src)?;
    if version != 0 {
        return Err(Error::Unsupported("auxC version"));
    }

    let mut aux = TryString::new();
    src.try_read_to_end(&mut aux)?;

    let (aux_type, aux_subtype): (TryString, TryVec<u8>);
    if let Some(nul_byte_pos) = aux.iter().position(|&b| b == b'\0') {
        let (a, b) = aux.as_slice().split_at(nul_byte_pos);
        aux_type = a.try_into()?;
        aux_subtype = (b[1..]).try_into()?;
    } else {
        aux_type = aux;
        aux_subtype = TryVec::new();
    }

    Ok(AuxiliaryTypeProperty {
        aux_type,
        aux_subtype,
    })
}

/// Parse an item location box inside a meta box
/// See ISOBMFF (ISO 14496-12:2020) § 8.11.3
fn read_iloc<T: Read>(src: &mut BMFFBox<T>) -> Result<TryHashMap<ItemId, ItemLocationBoxItem>> {
    let version: IlocVersion = read_fullbox_version_no_flags(src)?.try_into()?;

    let iloc = src.read_into_try_vec()?;
    let mut iloc = BitReader::new(&iloc);

    let offset_size: IlocFieldSize = iloc.read_u8(4)?.try_into()?;
    let length_size: IlocFieldSize = iloc.read_u8(4)?.try_into()?;
    let base_offset_size: IlocFieldSize = iloc.read_u8(4)?.try_into()?;

    let index_size: Option<IlocFieldSize> = match version {
        IlocVersion::One | IlocVersion::Two => Some(iloc.read_u8(4)?.try_into()?),
        IlocVersion::Zero => {
            let _reserved = iloc.read_u8(4)?;
            None
        }
    };

    let item_count = match version {
        IlocVersion::Zero | IlocVersion::One => iloc.read_u32(16)?,
        IlocVersion::Two => iloc.read_u32(32)?,
    };

    let mut items = TryHashMap::with_capacity(item_count.to_usize())?;

    for _ in 0..item_count {
        let item_id = ItemId(match version {
            IlocVersion::Zero | IlocVersion::One => iloc.read_u32(16)?,
            IlocVersion::Two => iloc.read_u32(32)?,
        });

        // The spec isn't entirely clear how an `iloc` should be interpreted for version 0,
        // which has no `construction_method` field. It does say:
        // "For maximum compatibility, version 0 of this box should be used in preference to
        //  version 1 with `construction_method==0`, or version 2 when possible."
        // We take this to imply version 0 can be interpreted as using file offsets.
        let construction_method = match version {
            IlocVersion::Zero => ConstructionMethod::File,
            IlocVersion::One | IlocVersion::Two => {
                let _reserved = iloc.read_u16(12)?;
                match iloc.read_u16(4)? {
                    0 => ConstructionMethod::File,
                    1 => ConstructionMethod::Idat,
                    2 => ConstructionMethod::Item,
                    _ => return Status::IlocBadConstructionMethod.into(),
                }
            }
        };

        let data_reference_index = iloc.read_u16(16)?;
        if data_reference_index != 0 {
            return Err(Error::Unsupported(
                "external file references (iloc.data_reference_index != 0) are not supported",
            ));
        }
        let base_offset = iloc.read_u64(base_offset_size.as_bits())?;
        let extent_count = iloc.read_u16(16)?;

        if extent_count < 1 {
            return Status::IlocBadExtentCount.into();
        }

        // "If only one extent is used (extent_count = 1) then either or both of the
        //  offset and length may be implied"
        if extent_count != 1
            && (offset_size == IlocFieldSize::Zero || length_size == IlocFieldSize::Zero)
        {
            return Status::IlocBadExtent.into();
        }

        let mut extents = TryVec::with_capacity(extent_count.to_usize())?;

        for _ in 0..extent_count {
            // Parsed but currently ignored, see `Extent`
            let _extent_index = match &index_size {
                None | Some(IlocFieldSize::Zero) => None,
                Some(index_size) => {
                    debug_assert!(version == IlocVersion::One || version == IlocVersion::Two);
                    Some(iloc.read_u64(index_size.as_bits())?)
                }
            };

            // Per ISOBMFF (ISO 14496-12:2020) § 8.11.3.1:
            // "If the offset is not identified (the field has a length of zero), then the
            //  beginning of the source (offset 0) is implied"
            // This behavior will follow from BitReader::read_u64(0) -> 0.
            let extent_offset = iloc.read_u64(offset_size.as_bits())?;
            let extent_length = iloc.read_u64(length_size.as_bits())?.try_into()?;

            // "If the length is not specified, or specified as zero, then the entire length of
            //  the source is implied" (ibid)
            let offset = base_offset
                .checked_add(extent_offset)
                .ok_or_else(|| Error::from(Status::IlocOffsetOverflow))?;
            let extent = if extent_length == 0 {
                Extent::ToEnd { offset }
            } else {
                Extent::WithLength {
                    offset,
                    len: extent_length,
                }
            };

            extents.push(extent)?;
        }

        let loc = ItemLocationBoxItem {
            construction_method,
            extents,
        };

        if items.insert(item_id, loc)?.is_some() {
            return Status::IlocDuplicateItemId.into();
        }
    }

    if iloc.remaining() == 0 {
        Ok(items)
    } else {
        Status::IlocBadSize.into()
    }
}

/// Read the contents of a box, including sub boxes.
pub fn read_mp4<T: Read>(f: &mut T, strictness: ParseStrictness) -> Result<MediaContext> {
    let mut context = None;
    let mut found_ftyp = false;
    // TODO(kinetik): Top-level parsing should handle zero-sized boxes
    // rather than throwing an error.
    let mut iter = BoxIter::new(f);
    while let Some(mut b) = iter.next_box()? {
        // box ordering: ftyp before any variable length box (inc. moov),
        // but may not be first box in file if file signatures etc. present
        // fragmented mp4 order: ftyp, moov, pairs of moof/mdat (1-multiple), mfra

        // "special": uuid, wide (= 8 bytes)
        // isom: moov, mdat, free, skip, udta, ftyp, moof, mfra
        // iso2: pdin, meta
        // iso3: meco
        // iso5: styp, sidx, ssix, prft
        // unknown, maybe: id32

        // qt: pnot

        // possibly allow anything where all printable and/or all lowercase printable
        // "four printable characters from the ISO 8859-1 character set"
        match b.head.name {
            BoxType::FileTypeBox => {
                let ftyp = read_ftyp(&mut b)?;
                found_ftyp = true;
                debug!("{ftyp:?}");
            }
            BoxType::MovieBox => {
                context = Some(read_moov(&mut b, context, strictness)?);
            }
            #[cfg(feature = "meta-xml")]
            BoxType::MetadataBox => {
                if let Some(ctx) = &mut context {
                    ctx.metadata = Some(read_meta(&mut b));
                }
            }
            _ => skip_box_content(&mut b)?,
        };
        check_parser_state!(b.content);
        if context.is_some() {
            debug!(
                "found moov {}, could stop pure 'moov' parser now",
                if found_ftyp {
                    "and ftyp"
                } else {
                    "but no ftyp"
                }
            );
        }
    }

    // XXX(kinetik): This isn't perfect, as a "moov" with no contents is
    // treated as okay but we haven't found anything useful.  Needs more
    // thought for clearer behaviour here.
    context.ok_or(Error::MoovMissing)
}

/// Parse a Movie Header Box
/// See ISOBMFF (ISO 14496-12:2020) § 8.2.2
fn parse_mvhd<T: Read>(f: &mut BMFFBox<T>) -> Result<Option<MediaTimeScale>> {
    let mvhd = read_mvhd(f)?;
    debug!("{mvhd:?}");
    if mvhd.timescale == 0 {
        return Status::MvhdBadTimescale.into();
    }
    let timescale = Some(MediaTimeScale(u64::from(mvhd.timescale)));
    Ok(timescale)
}

/// Parse a Movie Box
/// See ISOBMFF (ISO 14496-12:2020) § 8.2.1
/// Note that despite the spec indicating "exactly one" moov box should exist at
/// the file container level, we support reading and merging multiple moov boxes
/// such as with tests/test_case_1185230.mp4.
<<<<<<< HEAD
pub fn read_moov<T: Read>(f: &mut BMFFBox<T>, context: Option<MediaContext>) -> Result<MediaContext> {
=======
fn read_moov<T: Read>(
    f: &mut BMFFBox<T>,
    context: Option<MediaContext>,
    strictness: ParseStrictness,
) -> Result<MediaContext> {
>>>>>>> afa4a66d
    let MediaContext {
        mut timescale,
        mut tracks,
        mut mvex,
        mut psshs,
        mut userdata,
        #[cfg(feature = "meta-xml")]
        metadata,
    } = context.unwrap_or_default();

    let mut iter = f.box_iter();
    while let Some(mut b) = iter.next_box()? {
        match b.head.name {
            BoxType::MovieHeaderBox => {
                timescale = parse_mvhd(&mut b)?;
            }
            BoxType::TrackBox => {
                let mut track = Track::new(tracks.len());
                read_trak(&mut b, &mut track, strictness)?;
                tracks.push(track)?;
            }
            BoxType::MovieExtendsBox => {
                mvex = Some(read_mvex(&mut b)?);
                debug!("{mvex:?}");
            }
            BoxType::ProtectionSystemSpecificHeaderBox => {
                let pssh = read_pssh(&mut b)?;
                debug!("{pssh:?}");
                psshs.push(pssh)?;
            }
            BoxType::UserdataBox => {
                userdata = Some(read_udta(&mut b));
                debug!("{userdata:?}");
                if let Some(Err(_)) = userdata {
                    // There was an error parsing userdata. Such failures are not fatal to overall
                    // parsing, just skip the rest of the box.
                    skip_box_remain(&mut b)?;
                }
            }
            _ => skip_box_content(&mut b)?,
        };
        check_parser_state!(b.content);
    }

    Ok(MediaContext {
        timescale,
        tracks,
        mvex,
        psshs,
        userdata,
        #[cfg(feature = "meta-xml")]
        metadata,
    })
}

fn read_pssh<T: Read>(src: &mut BMFFBox<T>) -> Result<ProtectionSystemSpecificHeaderBox> {
    let len = src.bytes_left();
    let mut box_content = read_buf(src, len)?;
    let (system_id, kid, data) = {
        let pssh = &mut Cursor::new(&box_content);

        let (version, _) = read_fullbox_extra(pssh)?;

        let system_id = read_buf(pssh, 16)?;

        let mut kid = TryVec::<ByteData>::new();
        if version > 0 {
            const KID_ELEMENT_SIZE: usize = 16;
            let count = be_u32(pssh)?.to_usize();
            kid.reserve(
                count
                    .checked_mul(KID_ELEMENT_SIZE)
                    .ok_or_else(|| Error::from(Status::PsshSizeOverflow))?,
            )?;
            for _ in 0..count {
                let item = read_buf(pssh, KID_ELEMENT_SIZE.to_u64())?;
                kid.push(item)?;
            }
        }

        let data_size = be_u32(pssh)?;
        let data = read_buf(pssh, data_size.into())?;

        (system_id, kid, data)
    };

    let mut pssh_box = TryVec::new();
    write_be_u32(&mut pssh_box, src.head.size.try_into()?)?;
    pssh_box.extend_from_slice(b"pssh")?;
    pssh_box.append(&mut box_content)?;

    Ok(ProtectionSystemSpecificHeaderBox {
        system_id,
        kid,
        data,
        box_content: pssh_box,
    })
}

/// Parse a Movie Extends Box
/// See ISOBMFF (ISO 14496-12:2020) § 8.8.1
fn read_mvex<T: Read>(src: &mut BMFFBox<T>) -> Result<MovieExtendsBox> {
    let mut iter = src.box_iter();
    let mut fragment_duration = None;
    while let Some(mut b) = iter.next_box()? {
        match b.head.name {
            BoxType::MovieExtendsHeaderBox => {
                let duration = read_mehd(&mut b)?;
                fragment_duration = Some(duration);
            }
            _ => skip_box_content(&mut b)?,
        }
    }
    Ok(MovieExtendsBox { fragment_duration })
}

fn read_mehd<T: Read>(src: &mut BMFFBox<T>) -> Result<MediaScaledTime> {
    let (version, _) = read_fullbox_extra(src)?;
    let fragment_duration = match version {
        1 => be_u64(src)?,
        0 => u64::from(be_u32(src)?),
        _ => return Status::MehdBadVersion.into(),
    };
    Ok(MediaScaledTime(fragment_duration))
}

/// Parse a Track Box
/// See ISOBMFF (ISO 14496-12:2020) § 8.3.1.
fn read_trak<T: Read>(
    f: &mut BMFFBox<T>,
    track: &mut Track,
    strictness: ParseStrictness,
) -> Result<()> {
    let mut iter = f.box_iter();
    while let Some(mut b) = iter.next_box()? {
        match b.head.name {
            BoxType::TrackHeaderBox => {
                let tkhd = read_tkhd(&mut b)?;
                track.track_id = Some(tkhd.track_id);
                track.tkhd = Some(tkhd.clone());
                debug!("{tkhd:?}");
            }
            BoxType::EditBox => read_edts(&mut b, track)?,
            BoxType::MediaBox => read_mdia(&mut b, track, strictness)?,
            BoxType::TrackReferenceBox => track.tref = Some(read_tref(&mut b)?),
            _ => skip_box_content(&mut b)?,
        };
        check_parser_state!(b.content);
    }
    Ok(())
}

fn read_edts<T: Read>(f: &mut BMFFBox<T>, track: &mut Track) -> Result<()> {
    let mut iter = f.box_iter();
    while let Some(mut b) = iter.next_box()? {
        match b.head.name {
            BoxType::EditListBox => {
                let elst = read_elst(&mut b)?;
                track.looped = Some(elst.looped);
                if elst.edits.is_empty() {
                    debug!("empty edit list");
                    continue;
                }
                let mut empty_duration = 0;
                let mut idx = 0;
                if elst.edits[idx].media_time == -1 {
                    if elst.edits.len() < 2 {
                        debug!("expected additional edit, ignoring edit list");
                        continue;
                    }
                    empty_duration = elst.edits[idx].segment_duration;
                    idx += 1;
                }
                track.empty_duration = Some(MediaScaledTime(empty_duration));
                let media_time = elst.edits[idx].media_time;
                if media_time < 0 {
                    debug!("unexpected negative media time in edit");
                }
                track.edited_duration = Some(MediaScaledTime(elst.edits[idx].segment_duration));
                track.media_time = Some(TrackScaledTime::<u64>(
                    std::cmp::max(0, media_time) as u64,
                    track.id,
                ));
                if elst.edits.len() > 2 {
                    debug!("ignoring edit list with {} entries", elst.edits.len());
                }
                debug!("{elst:?}");
            }
            _ => skip_box_content(&mut b)?,
        };
        check_parser_state!(b.content);
    }
    Ok(())
}

#[allow(clippy::type_complexity)] // Allow the complex return, maybe rework in future
fn parse_mdhd<T: Read>(
    f: &mut BMFFBox<T>,
    track: &Track,
) -> Result<(
    MediaHeaderBox,
    Option<TrackScaledTime<u64>>,
    Option<TrackTimeScale<u64>>,
)> {
    let mdhd = read_mdhd(f)?;
    let duration = match mdhd.duration {
        u64::MAX => None,
        duration => Some(TrackScaledTime::<u64>(duration, track.id)),
    };
    if mdhd.timescale == 0 {
        return Status::MdhdBadTimescale.into();
    }
    let timescale = Some(TrackTimeScale::<u64>(u64::from(mdhd.timescale), track.id));
    Ok((mdhd, duration, timescale))
}

fn read_mdia<T: Read>(
    f: &mut BMFFBox<T>,
    track: &mut Track,
    strictness: ParseStrictness,
) -> Result<()> {
    let mut iter = f.box_iter();
    while let Some(mut b) = iter.next_box()? {
        match b.head.name {
            BoxType::MediaHeaderBox => {
                let (mdhd, duration, timescale) = parse_mdhd(&mut b, track)?;
                track.duration = duration;
                track.timescale = timescale;
                debug!("{mdhd:?}");
            }
            BoxType::HandlerBox => {
                let hdlr = read_hdlr(&mut b, ParseStrictness::Permissive)?;

                match hdlr.handler_type.value.as_ref() {
                    b"vide" => track.track_type = TrackType::Video,
                    b"pict" => track.track_type = TrackType::Picture,
                    b"auxv" => track.track_type = TrackType::AuxiliaryVideo,
                    b"soun" => track.track_type = TrackType::Audio,
                    b"meta" => track.track_type = TrackType::Metadata,
                    _ => (),
                }
                debug!("{hdlr:?}");
            }
            BoxType::MediaInformationBox => read_minf(&mut b, track, strictness)?,
            _ => skip_box_content(&mut b)?,
        };
        check_parser_state!(b.content);
    }
    Ok(())
}

fn read_tref<T: Read>(f: &mut BMFFBox<T>) -> Result<TrackReferenceBox> {
    // Will likely only see trefs with one auxl
    let mut references = TryVec::with_capacity(1)?;
    let mut iter = f.box_iter();
    while let Some(mut b) = iter.next_box()? {
        match b.head.name {
            BoxType::AuxiliaryBox => {
                references.push(TrackReferenceEntry::Auxiliary(read_tref_auxl(&mut b)?))?
            }
            _ => skip_box_content(&mut b)?,
        };
        check_parser_state!(b.content);
    }
    Ok(TrackReferenceBox { references })
}

fn read_tref_auxl<T: Read>(f: &mut BMFFBox<T>) -> Result<TrackReference> {
    let num_track_ids = (f.bytes_left() / std::mem::size_of::<u32>().to_u64()).try_into()?;
    let mut track_ids = TryVec::with_capacity(num_track_ids)?;
    for _ in 0..num_track_ids {
        track_ids.push(be_u32(f)?)?;
    }

    Ok(TrackReference { track_ids })
}

fn read_minf<T: Read>(
    f: &mut BMFFBox<T>,
    track: &mut Track,
    strictness: ParseStrictness,
) -> Result<()> {
    let mut iter = f.box_iter();
    while let Some(mut b) = iter.next_box()? {
        match b.head.name {
            BoxType::SampleTableBox => read_stbl(&mut b, track, strictness)?,
            _ => skip_box_content(&mut b)?,
        };
        check_parser_state!(b.content);
    }
    Ok(())
}

fn read_stbl<T: Read>(
    f: &mut BMFFBox<T>,
    track: &mut Track,
    strictness: ParseStrictness,
) -> Result<()> {
    let mut iter = f.box_iter();
    while let Some(mut b) = iter.next_box()? {
        match b.head.name {
            BoxType::SampleDescriptionBox => {
                let stsd = read_stsd(&mut b, track, strictness)?;
                debug!("{stsd:?}");
                track.stsd = Some(stsd);
            }
            BoxType::TimeToSampleBox => {
                let stts = read_stts(&mut b)?;
                debug!("{stts:?}");
                track.stts = Some(stts);
            }
            BoxType::SampleToChunkBox => {
                let stsc = read_stsc(&mut b)?;
                debug!("{stsc:?}");
                track.stsc = Some(stsc);
            }
            BoxType::SampleSizeBox => {
                let stsz = read_stsz(&mut b)?;
                debug!("{stsz:?}");
                track.stsz = Some(stsz);
            }
            BoxType::ChunkOffsetBox => {
                let stco = read_stco(&mut b)?;
                debug!("{stco:?}");
                track.stco = Some(stco);
            }
            BoxType::ChunkLargeOffsetBox => {
                let co64 = read_co64(&mut b)?;
                debug!("{co64:?}");
                track.stco = Some(co64);
            }
            BoxType::SyncSampleBox => {
                let stss = read_stss(&mut b)?;
                debug!("{stss:?}");
                track.stss = Some(stss);
            }
            BoxType::CompositionOffsetBox => {
                let ctts = read_ctts(&mut b, strictness)?;
                debug!("{ctts:?}");
                track.ctts = Some(ctts);
            }
            _ => skip_box_content(&mut b)?,
        };
        check_parser_state!(b.content);
    }
    Ok(())
}

/// Parse an ftyp box.
/// See ISOBMFF (ISO 14496-12:2020) § 4.3
fn read_ftyp<T: Read>(src: &mut BMFFBox<T>) -> Result<FileTypeBox> {
    let major = be_u32(src)?;
    let minor = be_u32(src)?;
    let bytes_left = src.bytes_left();
    if bytes_left % 4 != 0 {
        return Status::FtypBadSize.into();
    }
    // Is a brand_count of zero valid?
    let brand_count = bytes_left / 4;
    let mut brands = TryVec::with_capacity(brand_count.try_into()?)?;
    for _ in 0..brand_count {
        brands.push(be_u32(src)?.into())?;
    }
    Ok(FileTypeBox {
        major_brand: From::from(major),
        minor_version: minor,
        compatible_brands: brands,
    })
}

/// Parse an mvhd box.
fn read_mvhd<T: Read>(src: &mut BMFFBox<T>) -> Result<MovieHeaderBox> {
    let (version, _) = read_fullbox_extra(src)?;
    match version {
        // 64 bit creation and modification times.
        1 => {
            skip(src, 16)?;
        }
        // 32 bit creation and modification times.
        0 => {
            skip(src, 8)?;
        }
        _ => return Status::MvhdBadVersion.into(),
    }
    let timescale = be_u32(src)?;
    let duration = match version {
        1 => be_u64(src)?,
        0 => {
            let d = be_u32(src)?;
            if d == u32::MAX {
                u64::MAX
            } else {
                u64::from(d)
            }
        }
        _ => unreachable!("Should have returned Status::MvhdBadVersion"),
    };
    // Skip remaining valid fields.
    skip(src, 80)?;

    // Padding could be added in some contents.
    skip_box_remain(src)?;
    Ok(MovieHeaderBox {
        timescale,
        duration,
    })
}

/// Parse a tkhd box.
fn read_tkhd<T: Read>(src: &mut BMFFBox<T>) -> Result<TrackHeaderBox> {
    let (version, flags) = read_fullbox_extra(src)?;
    let disabled = flags & 0x1u32 == 0 || flags & 0x2u32 == 0;
    match version {
        // 64 bit creation and modification times.
        1 => {
            skip(src, 16)?;
        }
        // 32 bit creation and modification times.
        0 => {
            skip(src, 8)?;
        }
        _ => return Status::TkhdBadVersion.into(),
    }
    let track_id = be_u32(src)?;
    skip(src, 4)?;
    let duration = match version {
        1 => be_u64(src)?,
        0 => u64::from(be_u32(src)?),
        _ => unreachable!("Should have returned Status::TkhdBadVersion"),
    };
    // Skip uninteresting fields.
    skip(src, 16)?;

    let matrix = Matrix {
        a: be_i32(src)?,
        b: be_i32(src)?,
        u: be_i32(src)?,
        c: be_i32(src)?,
        d: be_i32(src)?,
        v: be_i32(src)?,
        x: be_i32(src)?,
        y: be_i32(src)?,
        w: be_i32(src)?,
    };

    let width = be_u32(src)?;
    let height = be_u32(src)?;
    Ok(TrackHeaderBox {
        track_id,
        disabled,
        duration,
        width,
        height,
        matrix,
    })
}

/// Parse a elst box.
/// See ISOBMFF (ISO 14496-12:2020) § 8.6.6
fn read_elst<T: Read>(src: &mut BMFFBox<T>) -> Result<EditListBox> {
    let (version, flags) = read_fullbox_extra(src)?;
    let edit_count = be_u32(src)?;
    let mut edits = TryVec::with_capacity(edit_count.to_usize())?;
    for _ in 0..edit_count {
        let (segment_duration, media_time) = match version {
            1 => {
                // 64 bit segment duration and media times.
                (be_u64(src)?, be_i64(src)?)
            }
            0 => {
                // 32 bit segment duration and media times.
                (u64::from(be_u32(src)?), i64::from(be_i32(src)?))
            }
            _ => return Status::ElstBadVersion.into(),
        };
        let media_rate_integer = be_i16(src)?;
        let media_rate_fraction = be_i16(src)?;
        edits.push(Edit {
            segment_duration,
            media_time,
            media_rate_integer,
            media_rate_fraction,
        })?;
    }

    // Padding could be added in some contents.
    skip_box_remain(src)?;

    Ok(EditListBox {
        looped: flags == 1,
        edits,
    })
}

/// Parse a mdhd box.
fn read_mdhd<T: Read>(src: &mut BMFFBox<T>) -> Result<MediaHeaderBox> {
    let (version, _) = read_fullbox_extra(src)?;
    let (timescale, duration) = match version {
        1 => {
            // Skip 64-bit creation and modification times.
            skip(src, 16)?;

            // 64 bit duration.
            (be_u32(src)?, be_u64(src)?)
        }
        0 => {
            // Skip 32-bit creation and modification times.
            skip(src, 8)?;

            // 32 bit duration.
            let timescale = be_u32(src)?;
            let duration = {
                // Since we convert the 32-bit duration to 64-bit by
                // upcasting, we need to preserve the special all-1s
                // ("unknown") case by hand.
                let d = be_u32(src)?;
                if d == u32::MAX {
                    u64::MAX
                } else {
                    u64::from(d)
                }
            };
            (timescale, duration)
        }
        _ => return Status::MdhdBadVersion.into(),
    };

    // Skip uninteresting fields.
    skip(src, 4)?;

    Ok(MediaHeaderBox {
        timescale,
        duration,
    })
}

/// Parse a stco box.
/// See ISOBMFF (ISO 14496-12:2020) § 8.7.5
fn read_stco<T: Read>(src: &mut BMFFBox<T>) -> Result<ChunkOffsetBox> {
    let (_, _) = read_fullbox_extra(src)?;
    let offset_count = be_u32(src)?;
    let mut offsets = TryVec::with_capacity(offset_count.to_usize())?;
    for _ in 0..offset_count {
        offsets.push(be_u32(src)?.into())?;
    }

    // Padding could be added in some contents.
    skip_box_remain(src)?;

    Ok(ChunkOffsetBox { offsets })
}

/// Parse a co64 box.
/// See ISOBMFF (ISO 14496-12:2020) § 8.7.5
fn read_co64<T: Read>(src: &mut BMFFBox<T>) -> Result<ChunkOffsetBox> {
    let (_, _) = read_fullbox_extra(src)?;
    let offset_count = be_u32(src)?;
    let mut offsets = TryVec::with_capacity(offset_count.to_usize())?;
    for _ in 0..offset_count {
        offsets.push(be_u64(src)?)?;
    }

    // Padding could be added in some contents.
    skip_box_remain(src)?;

    Ok(ChunkOffsetBox { offsets })
}

/// Parse a stss box.
/// See ISOBMFF (ISO 14496-12:2020) § 8.6.2
fn read_stss<T: Read>(src: &mut BMFFBox<T>) -> Result<SyncSampleBox> {
    let (_, _) = read_fullbox_extra(src)?;
    let sample_count = be_u32(src)?;
    let mut samples = TryVec::with_capacity(sample_count.to_usize())?;
    for _ in 0..sample_count {
        samples.push(be_u32(src)?)?;
    }

    // Padding could be added in some contents.
    skip_box_remain(src)?;

    Ok(SyncSampleBox { samples })
}

/// Parse a stsc box.
/// See ISOBMFF (ISO 14496-12:2020) § 8.7.4
fn read_stsc<T: Read>(src: &mut BMFFBox<T>) -> Result<SampleToChunkBox> {
    let (_, _) = read_fullbox_extra(src)?;
    let sample_count = be_u32(src)?;
    let mut samples = TryVec::with_capacity(sample_count.to_usize())?;
    for _ in 0..sample_count {
        let first_chunk = be_u32(src)?;
        let samples_per_chunk = be_u32(src)?;
        let sample_description_index = be_u32(src)?;
        samples.push(SampleToChunk {
            first_chunk,
            samples_per_chunk,
            sample_description_index,
        })?;
    }

    // Padding could be added in some contents.
    skip_box_remain(src)?;

    Ok(SampleToChunkBox { samples })
}

/// Parse a Composition Time to Sample Box
/// See ISOBMFF (ISO 14496-12:2020) § 8.6.1.3
fn read_ctts<T: Read>(
    src: &mut BMFFBox<T>,
    strictness: ParseStrictness,
) -> Result<CompositionOffsetBox> {
    let (version, _) = read_fullbox_extra(src)?;

    let counts = be_u32(src)?;

    if counts
        .checked_mul(8)
        .is_none_or(|bytes| u64::from(bytes) > src.bytes_left())
    {
        return Status::CttsBadSize.into();
    }

    let mut offsets = TryVec::with_capacity(counts.to_usize())?;
    for _ in 0..counts {
        let (sample_count, time_offset) = match version {
            // According to spec, Version0 shoule be used when version == 0;
            // however, some buggy contents have negative value when version == 0.
            // So we always use Version1 here.
            0..=1 => {
                let count = be_u32(src)?;
                let offset = TimeOffsetVersion::Version1(be_i32(src)?);
                (count, offset)
            }
            _ => {
                return Status::CttsBadVersion.into();
            }
        };
        offsets.push(TimeOffset {
            sample_count,
            time_offset,
        })?;
    }

    if strictness == ParseStrictness::Strict {
        check_parser_state!(src.content);
    } else {
        // Padding may be present in some content.
        skip_box_remain(src)?;
    }

    Ok(CompositionOffsetBox { samples: offsets })
}

/// Parse a stsz box.
/// See ISOBMFF (ISO 14496-12:2020) § 8.7.3.2
fn read_stsz<T: Read>(src: &mut BMFFBox<T>) -> Result<SampleSizeBox> {
    let (_, _) = read_fullbox_extra(src)?;
    let sample_size = be_u32(src)?;
    let sample_count = be_u32(src)?;
    let mut sample_sizes = TryVec::new();
    if sample_size == 0 {
        sample_sizes.reserve(sample_count.to_usize())?;
        for _ in 0..sample_count {
            sample_sizes.push(be_u32(src)?)?;
        }
    }

    // Padding could be added in some contents.
    skip_box_remain(src)?;

    Ok(SampleSizeBox {
        sample_size,
        sample_sizes,
    })
}

/// Parse a stts box.
/// See ISOBMFF (ISO 14496-12:2020) § 8.6.1.2
fn read_stts<T: Read>(src: &mut BMFFBox<T>) -> Result<TimeToSampleBox> {
    let (_, _) = read_fullbox_extra(src)?;
    let sample_count = be_u32(src)?;
    let mut samples = TryVec::with_capacity(sample_count.to_usize())?;
    for _ in 0..sample_count {
        let sample_count = be_u32(src)?;
        let sample_delta = be_u32(src)?;
        samples.push(Sample {
            sample_count,
            sample_delta,
        })?;
    }

    // Padding could be added in some contents.
    skip_box_remain(src)?;

    Ok(TimeToSampleBox { samples })
}

/// Parse a VPx Config Box.
fn read_vpcc<T: Read>(src: &mut BMFFBox<T>) -> Result<VPxConfigBox> {
    let (version, _) = read_fullbox_extra(src)?;
    let supported_versions = [0, 1];
    if !supported_versions.contains(&version) {
        return Err(Error::Unsupported("unknown vpcC version"));
    }

    let profile = src.read_u8()?;
    let level = src.read_u8()?;
    let (
        bit_depth,
        colour_primaries,
        chroma_subsampling,
        transfer_characteristics,
        matrix_coefficients,
        video_full_range_flag,
    ) = if version == 0 {
        let (bit_depth, colour_primaries) = {
            let byte = src.read_u8()?;
            ((byte >> 4) & 0x0f, byte & 0x0f)
        };
        // Note, transfer_characteristics was known as transfer_function in v0
        let (chroma_subsampling, transfer_characteristics, video_full_range_flag) = {
            let byte = src.read_u8()?;
            ((byte >> 4) & 0x0f, (byte >> 1) & 0x07, (byte & 1) == 1)
        };
        (
            bit_depth,
            colour_primaries,
            chroma_subsampling,
            transfer_characteristics,
            None,
            video_full_range_flag,
        )
    } else {
        let (bit_depth, chroma_subsampling, video_full_range_flag) = {
            let byte = src.read_u8()?;
            ((byte >> 4) & 0x0f, (byte >> 1) & 0x07, (byte & 1) == 1)
        };
        let colour_primaries = src.read_u8()?;
        let transfer_characteristics = src.read_u8()?;
        let matrix_coefficients = src.read_u8()?;

        (
            bit_depth,
            colour_primaries,
            chroma_subsampling,
            transfer_characteristics,
            Some(matrix_coefficients),
            video_full_range_flag,
        )
    };

    let codec_init_size = be_u16(src)?;
    let codec_init = read_buf(src, codec_init_size.into())?;

    // TODO(rillian): validate field value ranges.
    Ok(VPxConfigBox {
        profile,
        level,
        bit_depth,
        colour_primaries,
        chroma_subsampling,
        transfer_characteristics,
        matrix_coefficients,
        video_full_range_flag,
        codec_init,
    })
}

/// See [AV1-ISOBMFF § 2.3.3](https://aomediacodec.github.io/av1-isobmff/#av1codecconfigurationbox-syntax)
fn read_av1c<T: Read>(src: &mut BMFFBox<T>) -> Result<AV1ConfigBox> {
    // We want to store the raw config as well as a structured (parsed) config, so create a copy of
    // the raw config so we have it later, and then parse the structured data from that.
    let raw_config = src.read_into_try_vec()?;
    let mut raw_config_slice = raw_config.as_slice();
    let marker_byte = raw_config_slice.read_u8()?;
    if marker_byte & 0x80 != 0x80 {
        return Err(Error::Unsupported("missing av1C marker bit"));
    }
    if marker_byte & 0x7f != 0x01 {
        return Err(Error::Unsupported("missing av1C marker bit"));
    }
    let profile_byte = raw_config_slice.read_u8()?;
    let profile = (profile_byte & 0xe0) >> 5;
    let level = profile_byte & 0x1f;
    let flags_byte = raw_config_slice.read_u8()?;
    let tier = (flags_byte & 0x80) >> 7;
    let bit_depth = match flags_byte & 0x60 {
        0x60 => 12,
        0x40 => 10,
        _ => 8,
    };
    let monochrome = flags_byte & 0x10 == 0x10;
    let chroma_subsampling_x = (flags_byte & 0x08) >> 3;
    let chroma_subsampling_y = (flags_byte & 0x04) >> 2;
    let chroma_sample_position = flags_byte & 0x03;
    let delay_byte = raw_config_slice.read_u8()?;
    let initial_presentation_delay_present = (delay_byte & 0x10) == 0x10;
    let initial_presentation_delay_minus_one = if initial_presentation_delay_present {
        delay_byte & 0x0f
    } else {
        0
    };

    Ok(AV1ConfigBox {
        profile,
        level,
        tier,
        bit_depth,
        monochrome,
        chroma_subsampling_x,
        chroma_subsampling_y,
        chroma_sample_position,
        initial_presentation_delay_present,
        initial_presentation_delay_minus_one,
        raw_config,
    })
}

fn read_flac_metadata<T: Read>(src: &mut BMFFBox<T>) -> Result<FLACMetadataBlock> {
    let temp = src.read_u8()?;
    let block_type = temp & 0x7f;
    let length = be_u24(src)?.into();
    if length > src.bytes_left() {
        return Status::DflaBadMetadataBlockSize.into();
    }
    let data = read_buf(src, length)?;
    Ok(FLACMetadataBlock { block_type, data })
}

/// See MPEG-4 Systems (ISO 14496-1:2010) § 7.2.6.5
fn find_descriptor(
    data: &[u8],
    esds: &mut ES_Descriptor,
    strictness: ParseStrictness,
) -> Result<()> {
    // Tags for elementary stream description
    const ESDESCR_TAG: u8 = 0x03;
    const DECODER_CONFIG_TAG: u8 = 0x04;
    const DECODER_SPECIFIC_TAG: u8 = 0x05;

    let mut remains = data;

    // Descriptor length should be more than 2 bytes.
    while remains.len() > 2 {
        let des = &mut Cursor::new(remains);
        let tag = des.read_u8()?;

        // See MPEG-4 Systems (ISO 14496-1:2010) § 8.3.3 for interpreting size of expandable classes

        let mut end: u32 = 0; // It's u8 without declaration type that is incorrect.
                              // MSB of extend_or_len indicates more bytes, up to 4 bytes.
        for _ in 0..4 {
            if des.position() == remains.len().to_u64() {
                // There's nothing more to read, the 0x80 was actually part of
                // the content, and not an extension size.
                end = des.position() as u32;
                break;
            }
            let extend_or_len = des.read_u8()?;
            end = (end << 7) + u32::from(extend_or_len & 0x7F);
            if (extend_or_len & 0b1000_0000) == 0 {
                end += des.position() as u32;
                break;
            }
        }

        if end.to_usize() > remains.len() || u64::from(end) < des.position() {
            return Status::EsdsBadDescriptor.into();
        }

        let descriptor = &remains[des.position().try_into()?..end.to_usize()];

        match tag {
            ESDESCR_TAG => {
                read_es_descriptor(descriptor, esds, strictness)?;
            }
            DECODER_CONFIG_TAG => {
                read_dc_descriptor(descriptor, esds, strictness)?;
            }
            DECODER_SPECIFIC_TAG => match read_ds_descriptor(descriptor, esds, strictness) {
                Ok(()) => {}
                Err(Error::InvalidData(Status::BitReaderError))
                    if strictness != ParseStrictness::Strict =>
                {
                    debug!("Unexpected EOS parsing ds descriptor in non-strict mode");
                }
                Err(e) => {
                    return Err(e);
                }
            },
            _ => {
                debug!("Unsupported descriptor, tag {tag}");
            }
        }

        remains = &remains[end.to_usize()..remains.len()];
        debug!("remains.len(): {}", remains.len());
    }

    Ok(())
}

fn get_audio_object_type(bit_reader: &mut BitReader) -> Result<u16> {
    let mut audio_object_type: u16 = ReadInto::read(bit_reader, 5)?;

    // Extend audio object type, for example, HE-AAC.
    if audio_object_type == 31 {
        let audio_object_type_ext: u16 = ReadInto::read(bit_reader, 6)?;
        audio_object_type = 32 + audio_object_type_ext;
    }
    Ok(audio_object_type)
}

/// See MPEG-4 Systems (ISO 14496-1:2010) § 7.2.6.7 and probably 14496-3 somewhere?
fn read_ds_descriptor(
    data: &[u8],
    esds: &mut ES_Descriptor,
    strictness: ParseStrictness,
) -> Result<()> {
    #[cfg(feature = "mp4v")]
    // Check if we are in a Visual esda Box.
    if esds.video_codec != CodecType::Unknown {
        esds.decoder_specific_data.extend_from_slice(data)?;
        return Ok(());
    }

    // We are in an Audio esda Box.
    let frequency_table = [
        (0x0, 96000),
        (0x1, 88200),
        (0x2, 64000),
        (0x3, 48000),
        (0x4, 44100),
        (0x5, 32000),
        (0x6, 24000),
        (0x7, 22050),
        (0x8, 16000),
        (0x9, 12000),
        (0xa, 11025),
        (0xb, 8000),
        (0xc, 7350),
    ];

    let bit_reader = &mut BitReader::new(data);

    let mut audio_object_type = get_audio_object_type(bit_reader)?;

    let sample_index: u32 = ReadInto::read(bit_reader, 4)?;

    // Sample frequency could be from table, or retrieved from stream directly
    // if index is 0x0f.
    let sample_frequency = match sample_index {
        0x0F => Some(ReadInto::read(bit_reader, 24)?),
        _ => frequency_table
            .iter()
            .find(|item| item.0 == sample_index)
            .map(|x| x.1),
    };

    let channel_configuration: u16 = ReadInto::read(bit_reader, 4)?;

    let extended_audio_object_type = match audio_object_type {
        5 | 29 => Some(5),
        _ => None,
    };

    if audio_object_type == 5 || audio_object_type == 29 {
        // We have an explicit signaling for BSAC extension, should the decoder
        // decode the BSAC extension (all Gecko's AAC decoders do), then this is
        // what the stream will actually look like once decoded.
        let _extended_sample_index = ReadInto::read(bit_reader, 4)?;
        let _extended_sample_frequency: Option<u32> = match _extended_sample_index {
            0x0F => Some(ReadInto::read(bit_reader, 24)?),
            _ => frequency_table
                .iter()
                .find(|item| item.0 == sample_index)
                .map(|x| x.1),
        };
        audio_object_type = get_audio_object_type(bit_reader)?;
        let _extended_channel_configuration = match audio_object_type {
            22 => ReadInto::read(bit_reader, 4)?,
            _ => channel_configuration,
        };
    };

    match audio_object_type {
        1..=4 | 6 | 7 | 17 | 19..=23 => {
            if sample_frequency.is_none() {
                return Err(Error::Unsupported("unknown frequency"));
            }

            // parsing GASpecificConfig

            // If the sampling rate is not one of the rates listed in the right
            // column in Table 4.82, the sampling frequency dependent tables
            // (code tables, scale factor band tables etc.) must be deduced in
            // order for the bitstream payload to be parsed. Since a given
            // sampling frequency is associated with only one sampling frequency
            // table, and since maximum flexibility is desired in the range of
            // possible sampling frequencies, the following table shall be used
            // to associate an implied sampling frequency with the desired
            // sampling frequency dependent tables.
            let sample_frequency_value = match sample_frequency.unwrap() {
                0..=9390 => 8000,
                9391..=11501 => 11025,
                11502..=13855 => 12000,
                13856..=18782 => 16000,
                18783..=23003 => 22050,
                23004..=27712 => 24000,
                27713..=37565 => 32000,
                37566..=46008 => 44100,
                46009..=55425 => 48000,
                55426..=75131 => 64000,
                75132..=92016 => 88200,
                _ => 96000,
            };

            bit_reader.skip(1)?; // frameLengthFlag
            let depend_on_core_order: u8 = ReadInto::read(bit_reader, 1)?;
            if depend_on_core_order > 0 {
                bit_reader.skip(14)?; // codeCoderDelay
            }
            bit_reader.skip(1)?; // extensionFlag

            let channel_counts = match channel_configuration {
                0 => {
                    debug!("Parsing program_config_element for channel counts");

                    bit_reader.skip(4)?; // element_instance_tag
                    bit_reader.skip(2)?; // object_type
                    bit_reader.skip(4)?; // sampling_frequency_index
                    let num_front_channel: u8 = ReadInto::read(bit_reader, 4)?;
                    let num_side_channel: u8 = ReadInto::read(bit_reader, 4)?;
                    let num_back_channel: u8 = ReadInto::read(bit_reader, 4)?;
                    let num_lfe_channel: u8 = ReadInto::read(bit_reader, 2)?;
                    bit_reader.skip(3)?; // num_assoc_data
                    bit_reader.skip(4)?; // num_valid_cc

                    let mono_mixdown_present: bool = ReadInto::read(bit_reader, 1)?;
                    if mono_mixdown_present {
                        bit_reader.skip(4)?; // mono_mixdown_element_number
                    }

                    let stereo_mixdown_present: bool = ReadInto::read(bit_reader, 1)?;
                    if stereo_mixdown_present {
                        bit_reader.skip(4)?; // stereo_mixdown_element_number
                    }

                    let matrix_mixdown_idx_present: bool = ReadInto::read(bit_reader, 1)?;
                    if matrix_mixdown_idx_present {
                        bit_reader.skip(2)?; // matrix_mixdown_idx
                        bit_reader.skip(1)?; // pseudo_surround_enable
                    }
                    let mut _channel_counts = 0;
                    _channel_counts += read_surround_channel_count(bit_reader, num_front_channel)?;
                    _channel_counts += read_surround_channel_count(bit_reader, num_side_channel)?;
                    _channel_counts += read_surround_channel_count(bit_reader, num_back_channel)?;
                    _channel_counts += read_surround_channel_count(bit_reader, num_lfe_channel)?;
                    _channel_counts
                }
                1..=7 => channel_configuration,
                // Amendment 4 of the AAC standard in 2013 below
                11 => 7,      // 6.1 Amendment 4 of the AAC standard in 2013
                12 | 14 => 8, // 7.1 (a/d) of ITU BS.2159
                _ => {
                    return Err(Error::Unsupported("invalid channel configuration"));
                }
            };

            esds.audio_object_type = Some(audio_object_type);
            esds.extended_audio_object_type = extended_audio_object_type;
            esds.audio_sample_rate = Some(sample_frequency_value);
            esds.audio_channel_count = Some(channel_counts);
            if !esds.decoder_specific_data.is_empty() {
                fail_with_status_if(
                    strictness == ParseStrictness::Strict,
                    Status::EsdsDecSpecificInfoTagQuantity,
                )?;
            }
            esds.decoder_specific_data.extend_from_slice(data)?;

            Ok(())
        }
        _ => Err(Error::Unsupported("unknown aac audio object type")),
    }
}

fn read_surround_channel_count(bit_reader: &mut BitReader, channels: u8) -> Result<u16> {
    let mut count = 0;
    for _ in 0..channels {
        let is_cpe: bool = ReadInto::read(bit_reader, 1)?;
        count += if is_cpe { 2 } else { 1 };
        bit_reader.skip(4)?;
    }
    Ok(count)
}

/// See MPEG-4 Systems (ISO 14496-1:2010) § 7.2.6.6
fn read_dc_descriptor(
    data: &[u8],
    esds: &mut ES_Descriptor,
    strictness: ParseStrictness,
) -> Result<()> {
    let des = &mut Cursor::new(data);
    let object_profile = des.read_u8()?;

    #[cfg(feature = "mp4v")]
    {
        esds.video_codec = match object_profile {
            0x20..=0x24 => CodecType::MP4V,
            _ => CodecType::Unknown,
        };
    }

    // Skip uninteresting fields.
    skip(des, 12)?;

    if data.len().to_u64() > des.position() {
        find_descriptor(
            &data[des.position().try_into()?..data.len()],
            esds,
            strictness,
        )?;
    }

    esds.audio_codec = match object_profile {
        0x40 | 0x66 | 0x67 => CodecType::AAC,
        0x69 | 0x6B => CodecType::MP3,
        _ => CodecType::Unknown,
    };

    debug!(
        "read_dc_descriptor: esds.audio_codec = {:?}",
        esds.audio_codec
    );

    Ok(())
}

/// See MPEG-4 Systems (ISO 14496-1:2010) § 7.2.6.5
fn read_es_descriptor(
    data: &[u8],
    esds: &mut ES_Descriptor,
    strictness: ParseStrictness,
) -> Result<()> {
    let des = &mut Cursor::new(data);

    skip(des, 2)?;

    let esds_flags = des.read_u8()?;

    // Stream dependency flag, first bit from left most.
    if esds_flags & 0x80 > 0 {
        // Skip uninteresting fields.
        skip(des, 2)?;
    }

    // Url flag, second bit from left most.
    if esds_flags & 0x40 > 0 {
        // Skip uninteresting fields.
        let skip_es_len = u64::from(des.read_u8()?) + 2;
        skip(des, skip_es_len)?;
    }

    if data.len().to_u64() > des.position() {
        find_descriptor(
            &data[des.position().try_into()?..data.len()],
            esds,
            strictness,
        )?;
    }

    Ok(())
}

/// See MP4 (ISO 14496-14:2020) § 6.7.2
fn read_esds<T: Read>(src: &mut BMFFBox<T>, strictness: ParseStrictness) -> Result<ES_Descriptor> {
    let (_, _) = read_fullbox_extra(src)?;

    let esds_array = read_buf(src, src.bytes_left())?;

    let mut es_data = ES_Descriptor::default();
    find_descriptor(&esds_array, &mut es_data, strictness)?;

    es_data.codec_esds = esds_array;

    Ok(es_data)
}

/// Parse `FLACSpecificBox`.
/// See [Encapsulation of FLAC in ISO Base Media File Format](https://github.com/xiph/flac/blob/master/doc/isoflac.txt) §  3.3.2
fn read_dfla<T: Read>(src: &mut BMFFBox<T>) -> Result<FLACSpecificBox> {
    let (version, flags) = read_fullbox_extra(src)?;
    if version != 0 {
        return Err(Error::Unsupported("unknown dfLa (FLAC) version"));
    }
    if flags != 0 {
        return Status::DflaFlagsNonzero.into();
    }
    let mut blocks = TryVec::new();
    while src.bytes_left() > 0 {
        let block = read_flac_metadata(src)?;
        blocks.push(block)?;
    }
    // The box must have at least one meta block, and the first block
    // must be the METADATA_BLOCK_STREAMINFO
    if blocks.is_empty() {
        return Status::DflaMissingMetadata.into();
    } else if blocks[0].block_type != 0 {
        return Status::DflaStreamInfoNotFirst.into();
    } else if blocks[0].data.len() != 34 {
        return Status::DflaStreamInfoBadSize.into();
    }
    Ok(FLACSpecificBox { version, blocks })
}

/// Parse `OpusSpecificBox`.
fn read_dops<T: Read>(src: &mut BMFFBox<T>) -> Result<OpusSpecificBox> {
    let version = src.read_u8()?;
    if version != 0 {
        return Err(Error::Unsupported("unknown dOps (Opus) version"));
    }

    let output_channel_count = src.read_u8()?;
    let pre_skip = be_u16(src)?;
    let input_sample_rate = be_u32(src)?;
    let output_gain = be_i16(src)?;
    let channel_mapping_family = src.read_u8()?;

    let channel_mapping_table = if channel_mapping_family == 0 {
        None
    } else {
        let stream_count = src.read_u8()?;
        let coupled_count = src.read_u8()?;
        let channel_mapping = read_buf(src, output_channel_count.into())?;

        Some(ChannelMappingTable {
            stream_count,
            coupled_count,
            channel_mapping,
        })
    };

    // TODO(kinetik): validate field value ranges.
    Ok(OpusSpecificBox {
        version,
        output_channel_count,
        pre_skip,
        input_sample_rate,
        output_gain,
        channel_mapping_family,
        channel_mapping_table,
    })
}

/// Re-serialize the Opus codec-specific config data as an `OpusHead` packet.
///
/// Some decoders expect the initialization data in the format used by the
/// Ogg and WebM encapsulations. To support this we prepend the `OpusHead`
/// tag and byte-swap the data from big- to little-endian relative to the
/// dOps box.
pub fn serialize_opus_header<W: byteorder::WriteBytesExt + std::io::Write>(
    opus: &OpusSpecificBox,
    dst: &mut W,
) -> Result<()> {
    match dst.write(b"OpusHead") {
        Err(e) => return Err(Error::from(e)),
        Ok(bytes) => {
            if bytes != 8 {
                return Status::DopsOpusHeadWriteErr.into();
            }
        }
    }
    // In mp4 encapsulation, the version field is 0, but in ogg
    // it is 1. While decoders generally accept zero as well, write
    // out the version of the header we're supporting rather than
    // whatever we parsed out of mp4.
    dst.write_u8(1)?;
    dst.write_u8(opus.output_channel_count)?;
    dst.write_u16::<byteorder::LittleEndian>(opus.pre_skip)?;
    dst.write_u32::<byteorder::LittleEndian>(opus.input_sample_rate)?;
    dst.write_i16::<byteorder::LittleEndian>(opus.output_gain)?;
    dst.write_u8(opus.channel_mapping_family)?;
    match opus.channel_mapping_table {
        None => {}
        Some(ref table) => {
            dst.write_u8(table.stream_count)?;
            dst.write_u8(table.coupled_count)?;
            match dst.write(&table.channel_mapping) {
                Err(e) => return Err(Error::from(e)),
                Ok(bytes) => {
                    if bytes != table.channel_mapping.len() {
                        return Status::DopsChannelMappingWriteErr.into();
                    }
                }
            }
        }
    };
    Ok(())
}

/// Parse `ALACSpecificBox`.
fn read_alac<T: Read>(src: &mut BMFFBox<T>) -> Result<ALACSpecificBox> {
    let (version, flags) = read_fullbox_extra(src)?;
    if version != 0 {
        return Err(Error::Unsupported("unknown alac (ALAC) version"));
    }
    if flags != 0 {
        return Status::AlacFlagsNonzero.into();
    }

    let length = match src.bytes_left() {
        x @ 24 | x @ 48 => x,
        _ => {
            return Status::AlacBadMagicCookieSize.into();
        }
    };
    let data = read_buf(src, length)?;

    Ok(ALACSpecificBox { version, data })
}

/// Parse a Handler Reference Box.<br />
/// See ISOBMFF (ISO 14496-12:2020) § 8.4.3<br />
/// See [\[ISOBMFF\]: reserved (field = 0;) handling is ambiguous](https://github.com/MPEGGroup/FileFormat/issues/36)
fn read_hdlr<T: Read>(src: &mut BMFFBox<T>, strictness: ParseStrictness) -> Result<HandlerBox> {
    if read_fullbox_version_no_flags(src)? != 0 {
        return Status::HdlrUnsupportedVersion.into();
    }

    let pre_defined = be_u32(src)?;
    if pre_defined != 0 {
        fail_with_status_if(
            strictness == ParseStrictness::Strict,
            Status::HdlrPredefinedNonzero,
        )?;
    }

    let handler_type = FourCC::from(be_u32(src)?);

    for _ in 1..=3 {
        let reserved = be_u32(src)?;
        if reserved != 0 {
            fail_with_status_if(
                strictness == ParseStrictness::Strict,
                Status::HdlrReservedNonzero,
            )?;
        }
    }

    match std::str::from_utf8(src.read_into_try_vec()?.as_slice()) {
        Ok(name) => {
            // `name` must be nul-terminated and any trailing bytes after the first nul ignored.
            // See https://github.com/MPEGGroup/FileFormat/issues/35
            if !name.bytes().any(|b| b == b'\0') {
                fail_with_status_if(
                    strictness != ParseStrictness::Permissive,
                    Status::HdlrNameNoNul,
                )?;
            }
        }
        Err(_) => fail_with_status_if(
            strictness != ParseStrictness::Permissive,
            Status::HdlrNameNotUtf8,
        )?,
    }

    Ok(HandlerBox { handler_type })
}

/// Parse an video description inside an stsd box.
fn read_video_sample_entry<T: Read>(src: &mut BMFFBox<T>) -> Result<SampleEntry> {
    let name = src.get_header().name;
    let codec_type = match name {
        BoxType::AVCSampleEntry | BoxType::AVC3SampleEntry => CodecType::H264,
        BoxType::MP4VideoSampleEntry => CodecType::MP4V,
        BoxType::VP8SampleEntry => CodecType::VP8,
        BoxType::VP9SampleEntry => CodecType::VP9,
        BoxType::AV1SampleEntry => CodecType::AV1,
        BoxType::ProtectedVisualSampleEntry => CodecType::EncryptedVideo,
        BoxType::H263SampleEntry => CodecType::H263,
        BoxType::HEV1SampleEntry | BoxType::HVC1SampleEntry => CodecType::HEVC,
        _ => {
            debug!("Unsupported video codec, box {name:?} found");
            CodecType::Unknown
        }
    };

    // Skip uninteresting fields.
    skip(src, 6)?;

    let data_reference_index = be_u16(src)?;

    // Skip uninteresting fields.
    skip(src, 16)?;

    let width = be_u16(src)?;
    let height = be_u16(src)?;

    // Skip uninteresting fields.
    skip(src, 50)?;

    // Skip clap/pasp/etc. for now.
    let mut codec_specific = None;
    let mut pixel_aspect_ratio = None;
    let mut protection_info = TryVec::new();
    let mut iter = src.box_iter();
    while let Some(mut b) = iter.next_box()? {
        match b.head.name {
            BoxType::AVCConfigurationBox => {
                if (name != BoxType::AVCSampleEntry
                    && name != BoxType::AVC3SampleEntry
                    && name != BoxType::ProtectedVisualSampleEntry)
                    || codec_specific.is_some()
                {
                    return Status::StsdBadVideoSampleEntry.into();
                }
                let avcc_size = b
                    .head
                    .size
                    .checked_sub(b.head.offset)
                    .expect("offset invalid");
                let avcc = read_buf(&mut b.content, avcc_size)?;
                debug!("{avcc:?} (avcc)");
                // TODO(kinetik): Parse avcC box?  For now we just stash the data.
                codec_specific = Some(VideoCodecSpecific::AVCConfig(avcc));
            }
            BoxType::H263SpecificBox => {
                if (name != BoxType::H263SampleEntry) || codec_specific.is_some() {
                    return Status::StsdBadVideoSampleEntry.into();
                }
                let h263_dec_spec_struc_size = b
                    .head
                    .size
                    .checked_sub(b.head.offset)
                    .expect("offset invalid");
                let h263_dec_spec_struc = read_buf(&mut b.content, h263_dec_spec_struc_size)?;
                debug!("{h263_dec_spec_struc:?} (h263DecSpecStruc)");

                codec_specific = Some(VideoCodecSpecific::H263Config(h263_dec_spec_struc));
            }
            BoxType::VPCodecConfigurationBox => {
                // vpcC
                if (name != BoxType::VP8SampleEntry
                    && name != BoxType::VP9SampleEntry
                    && name != BoxType::ProtectedVisualSampleEntry)
                    || codec_specific.is_some()
                {
                    return Status::StsdBadVideoSampleEntry.into();
                }
                let vpcc = read_vpcc(&mut b)?;
                codec_specific = Some(VideoCodecSpecific::VPxConfig(vpcc));
            }
            BoxType::AV1CodecConfigurationBox => {
                if name != BoxType::AV1SampleEntry && name != BoxType::ProtectedVisualSampleEntry {
                    return Status::StsdBadVideoSampleEntry.into();
                }
                let av1c = read_av1c(&mut b)?;
                codec_specific = Some(VideoCodecSpecific::AV1Config(av1c));
            }
            BoxType::ESDBox => {
                if name != BoxType::MP4VideoSampleEntry || codec_specific.is_some() {
                    return Status::StsdBadVideoSampleEntry.into();
                }
                #[cfg(not(feature = "mp4v"))]
                {
                    let (_, _) = read_fullbox_extra(&mut b.content)?;
                    // Subtract 4 extra to offset the members of fullbox not
                    // accounted for in head.offset
                    let esds_size = b
                        .head
                        .size
                        .checked_sub(b.head.offset + 4)
                        .expect("offset invalid");
                    let esds = read_buf(&mut b.content, esds_size)?;
                    codec_specific = Some(VideoCodecSpecific::ESDSConfig(esds));
                }
                #[cfg(feature = "mp4v")]
                {
                    // Read ES_Descriptor inside an esds box.
                    // See ISOBMFF (ISO 14496-1:2010) § 7.2.6.5
                    let esds = read_esds(&mut b, ParseStrictness::Normal)?;
                    codec_specific =
                        Some(VideoCodecSpecific::ESDSConfig(esds.decoder_specific_data));
                }
            }
            BoxType::ProtectionSchemeInfoBox => {
                if name != BoxType::ProtectedVisualSampleEntry {
                    return Status::StsdBadVideoSampleEntry.into();
                }
                let sinf = read_sinf(&mut b)?;
                debug!("{sinf:?} (sinf)");
                protection_info.push(sinf)?;
            }
            BoxType::HEVCConfigurationBox => {
                if (name != BoxType::HEV1SampleEntry
                    && name != BoxType::HVC1SampleEntry
                    && name != BoxType::ProtectedVisualSampleEntry)
                    || codec_specific.is_some()
                {
                    return Status::StsdBadVideoSampleEntry.into();
                }
                let hvcc_size = b
                    .head
                    .size
                    .checked_sub(b.head.offset)
                    .expect("offset invalid");
                let hvcc = read_buf(&mut b.content, hvcc_size)?;
                debug!("{hvcc:?} (hvcc)");
                codec_specific = Some(VideoCodecSpecific::HEVCConfig(hvcc));
            }
            BoxType::PixelAspectRatioBox => {
                let pasp = read_pasp(&mut b)?;
                let aspect_ratio = pasp.h_spacing as f32 / pasp.v_spacing as f32;
                let is_valid_aspect_ratio = |value: f32| -> bool { value > 0.0 && value < 10.0 };
                // Only set pixel_aspect_ratio if it is valid
                if is_valid_aspect_ratio(aspect_ratio) {
                    pixel_aspect_ratio = Some(aspect_ratio);
                }
                debug!("Parsed pasp box: {pasp:?}, PAR {pixel_aspect_ratio:?}");
            }
            _ => {
                debug!("Unsupported video codec, box {:?} found", b.head.name);
                skip_box_content(&mut b)?;
            }
        }
        check_parser_state!(b.content);
    }

    Ok(
        codec_specific.map_or(SampleEntry::Unknown, |codec_specific| {
            SampleEntry::Video(VideoSampleEntry {
                codec_type,
                data_reference_index,
                width,
                height,
                codec_specific,
                protection_info,
                pixel_aspect_ratio,
            })
        }),
    )
}

fn read_qt_wave_atom<T: Read>(
    src: &mut BMFFBox<T>,
    strictness: ParseStrictness,
) -> Result<ES_Descriptor> {
    let mut codec_specific = None;
    let mut iter = src.box_iter();
    while let Some(mut b) = iter.next_box()? {
        match b.head.name {
            BoxType::ESDBox => {
                let esds = read_esds(&mut b, strictness)?;
                codec_specific = Some(esds);
            }
            _ => skip_box_content(&mut b)?,
        }
    }

    codec_specific.ok_or_else(|| Error::from(Status::EsdsBadAudioSampleEntry))
}

/// Parse an audio description inside an stsd box.
/// See ISOBMFF (ISO 14496-12:2020) § 12.2.3
fn read_audio_sample_entry<T: Read>(
    src: &mut BMFFBox<T>,
    strictness: ParseStrictness,
) -> Result<SampleEntry> {
    let name = src.get_header().name;

    // Skip uninteresting fields.
    skip(src, 6)?;

    let data_reference_index = be_u16(src)?;

    // XXX(kinetik): This is "reserved" in BMFF, but some old QT MOV variant
    // uses it, need to work out if we have to support it.  Without checking
    // here and reading extra fields after samplerate (or bailing with an
    // error), the parser loses sync completely.
    let version = be_u16(src)?;

    // Skip uninteresting fields.
    skip(src, 6)?;

    let mut channelcount = u32::from(be_u16(src)?);
    let samplesize = be_u16(src)?;

    // Skip uninteresting fields.
    skip(src, 4)?;

    let mut samplerate = f64::from(be_u32(src)? >> 16); // 16.16 fixed point;

    match version {
        0 => (),
        1 => {
            // Quicktime sound sample description version 1.
            // Skip uninteresting fields.
            skip(src, 16)?;
        }
        2 => {
            // Quicktime sound sample description version 2.
            skip(src, 4)?;
            samplerate = f64::from_bits(be_u64(src)?);
            channelcount = be_u32(src)?;
            skip(src, 20)?;
        }
        _ => {
            return Err(Error::Unsupported(
                "unsupported non-isom audio sample entry",
            ))
        }
    }

    let (mut codec_type, mut codec_specific) = match name {
        BoxType::MP3AudioSampleEntry => (CodecType::MP3, Some(AudioCodecSpecific::MP3)),
        BoxType::LPCMAudioSampleEntry => (CodecType::LPCM, Some(AudioCodecSpecific::LPCM)),
        // Some mp4 file with AMR doesn't have AMRSpecificBox "damr" in followed while loop,
        // we use empty box by default.
        #[cfg(feature = "3gpp")]
        BoxType::AMRNBSampleEntry => (
            CodecType::AMRNB,
            Some(AudioCodecSpecific::AMRSpecificBox(Default::default())),
        ),
        #[cfg(feature = "3gpp")]
        BoxType::AMRWBSampleEntry => (
            CodecType::AMRWB,
            Some(AudioCodecSpecific::AMRSpecificBox(Default::default())),
        ),
        _ => (CodecType::Unknown, None),
    };
    let mut protection_info = TryVec::new();
    let mut iter = src.box_iter();
    while let Some(mut b) = iter.next_box()? {
        match b.head.name {
            BoxType::ESDBox => {
                if (name != BoxType::MP4AudioSampleEntry
                    && name != BoxType::ProtectedAudioSampleEntry)
                    || codec_specific.is_some()
                {
                    return Status::StsdBadAudioSampleEntry.into();
                }
                let esds = read_esds(&mut b, strictness)?;
                codec_type = esds.audio_codec;
                codec_specific = Some(AudioCodecSpecific::ES_Descriptor(esds));
            }
            BoxType::FLACSpecificBox => {
                if (name != BoxType::FLACSampleEntry && name != BoxType::ProtectedAudioSampleEntry)
                    || codec_specific.is_some()
                {
                    return Status::StsdBadAudioSampleEntry.into();
                }
                let dfla = read_dfla(&mut b)?;
                codec_type = CodecType::FLAC;
                codec_specific = Some(AudioCodecSpecific::FLACSpecificBox(dfla));
            }
            BoxType::OpusSpecificBox => {
                if (name != BoxType::OpusSampleEntry && name != BoxType::ProtectedAudioSampleEntry)
                    || codec_specific.is_some()
                {
                    return Status::StsdBadAudioSampleEntry.into();
                }
                let dops = read_dops(&mut b)?;
                codec_type = CodecType::Opus;
                codec_specific = Some(AudioCodecSpecific::OpusSpecificBox(dops));
            }
            BoxType::ALACSpecificBox => {
                if name != BoxType::ALACSpecificBox || codec_specific.is_some() {
                    return Status::StsdBadAudioSampleEntry.into();
                }
                let alac = read_alac(&mut b)?;
                codec_type = CodecType::ALAC;
                codec_specific = Some(AudioCodecSpecific::ALACSpecificBox(alac));
            }
            BoxType::QTWaveAtom => {
                let qt_esds = read_qt_wave_atom(&mut b, strictness)?;
                codec_type = qt_esds.audio_codec;
                codec_specific = Some(AudioCodecSpecific::ES_Descriptor(qt_esds));
            }
            BoxType::ProtectionSchemeInfoBox => {
                if name != BoxType::ProtectedAudioSampleEntry {
                    return Status::StsdBadAudioSampleEntry.into();
                }
                let sinf = read_sinf(&mut b)?;
                debug!("{sinf:?} (sinf)");
                codec_type = CodecType::EncryptedAudio;
                protection_info.push(sinf)?;
            }
            #[cfg(feature = "3gpp")]
            BoxType::AMRSpecificBox => {
                if codec_type != CodecType::AMRNB && codec_type != CodecType::AMRWB {
                    return Status::StsdBadAudioSampleEntry.into();
                }
                let amr_dec_spec_struc_size = b
                    .head
                    .size
                    .checked_sub(b.head.offset)
                    .expect("offset invalid");
                let amr_dec_spec_struc = read_buf(&mut b.content, amr_dec_spec_struc_size)?;
                debug!("{amr_dec_spec_struc:?} (AMRDecSpecStruc)");
                codec_specific = Some(AudioCodecSpecific::AMRSpecificBox(amr_dec_spec_struc));
            }
            _ => {
                debug!("Unsupported audio codec, box {:?} found", b.head.name);
                skip_box_content(&mut b)?;
            }
        }
        check_parser_state!(b.content);
    }

    Ok(
        codec_specific.map_or(SampleEntry::Unknown, |codec_specific| {
            SampleEntry::Audio(AudioSampleEntry {
                codec_type,
                data_reference_index,
                channelcount,
                samplesize,
                samplerate,
                codec_specific,
                protection_info,
            })
        }),
    )
}

/// Parse a stsd box.
/// See ISOBMFF (ISO 14496-12:2020) § 8.5.2
/// See MP4 (ISO 14496-14:2020) § 6.7.2
fn read_stsd<T: Read>(
    src: &mut BMFFBox<T>,
    track: &Track,
    strictness: ParseStrictness,
) -> Result<SampleDescriptionBox> {
    let (_, flags) = read_fullbox_extra(src)?;

    if flags != 0 {
        warn!("Unexpected `flags` value for SampleDescriptionBox (stsd): {flags}");
    }

    let description_count = be_u32(src)?.to_usize();
    let mut descriptions = TryVec::with_capacity(description_count)?;

    let mut iter = src.box_iter();
    while descriptions.len() < description_count {
        if let Some(mut b) = iter.next_box()? {
            let description = match track.track_type {
                TrackType::Video => read_video_sample_entry(&mut b),
                TrackType::Picture => read_video_sample_entry(&mut b),
                TrackType::AuxiliaryVideo => read_video_sample_entry(&mut b),
                TrackType::Audio => read_audio_sample_entry(&mut b, strictness),
                TrackType::Metadata => Err(Error::Unsupported("metadata track")),
                TrackType::Unknown => Err(Error::Unsupported("unknown track type")),
            };
            let description = match description {
                Ok(desc) => desc,
                Err(Error::Unsupported(_)) => {
                    // read_{audio,video}_desc may have returned Unsupported
                    // after partially reading the box content, so we can't
                    // simply use skip_box_content here.
                    let to_skip = b.bytes_left();
                    skip(&mut b, to_skip)?;
                    SampleEntry::Unknown
                }
                Err(e) => return Err(e),
            };
            descriptions.push(description)?;
            check_parser_state!(b.content);
        } else {
            break;
        }
    }

    // Padding could be added in some contents.
    skip_box_remain(src)?;

    Ok(SampleDescriptionBox { descriptions })
}

fn read_sinf<T: Read>(src: &mut BMFFBox<T>) -> Result<ProtectionSchemeInfoBox> {
    let mut sinf = ProtectionSchemeInfoBox::default();

    let mut iter = src.box_iter();
    while let Some(mut b) = iter.next_box()? {
        match b.head.name {
            BoxType::OriginalFormatBox => {
                sinf.original_format = FourCC::from(be_u32(&mut b)?);
            }
            BoxType::SchemeTypeBox => {
                sinf.scheme_type = Some(read_schm(&mut b)?);
            }
            BoxType::SchemeInformationBox => {
                // We only need tenc box in schi box so far.
                sinf.tenc = read_schi(&mut b)?;
            }
            _ => skip_box_content(&mut b)?,
        }
        check_parser_state!(b.content);
    }

    Ok(sinf)
}

fn read_schi<T: Read>(src: &mut BMFFBox<T>) -> Result<Option<TrackEncryptionBox>> {
    let mut tenc = None;
    let mut iter = src.box_iter();
    while let Some(mut b) = iter.next_box()? {
        match b.head.name {
            BoxType::TrackEncryptionBox => {
                if tenc.is_some() {
                    return Status::SchiQuantity.into();
                }
                tenc = Some(read_tenc(&mut b)?);
            }
            _ => skip_box_content(&mut b)?,
        }
    }

    Ok(tenc)
}

fn read_tenc<T: Read>(src: &mut BMFFBox<T>) -> Result<TrackEncryptionBox> {
    let (version, _) = read_fullbox_extra(src)?;

    // reserved byte
    skip(src, 1)?;
    // the next byte is used to signal the default pattern in version >= 1
    let (default_crypt_byte_block, default_skip_byte_block) = match version {
        0 => {
            skip(src, 1)?;
            (None, None)
        }
        _ => {
            let pattern_byte = src.read_u8()?;
            let crypt_bytes = pattern_byte >> 4;
            let skip_bytes = pattern_byte & 0x0f;
            (Some(crypt_bytes), Some(skip_bytes))
        }
    };
    let default_is_encrypted = src.read_u8()?;
    let default_iv_size = src.read_u8()?;
    let default_kid = read_buf(src, 16)?;
    // If default_is_encrypted == 1 && default_iv_size == 0 we expect a default_constant_iv
    let default_constant_iv = match (default_is_encrypted, default_iv_size) {
        (1, 0) => {
            let default_constant_iv_size = src.read_u8()?;
            Some(read_buf(src, default_constant_iv_size.into())?)
        }
        _ => None,
    };

    Ok(TrackEncryptionBox {
        is_encrypted: default_is_encrypted,
        iv_size: default_iv_size,
        kid: default_kid,
        crypt_byte_block_count: default_crypt_byte_block,
        skip_byte_block_count: default_skip_byte_block,
        constant_iv: default_constant_iv,
    })
}

fn read_schm<T: Read>(src: &mut BMFFBox<T>) -> Result<SchemeTypeBox> {
    // Flags can be used to signal presence of URI in the box, but we don't
    // use the URI so don't bother storing the flags.
    let (_, _) = read_fullbox_extra(src)?;
    let scheme_type = FourCC::from(be_u32(src)?);
    let scheme_version = be_u32(src)?;
    // Null terminated scheme URI may follow, but we don't use it right now.
    skip_box_remain(src)?;
    Ok(SchemeTypeBox {
        scheme_type,
        scheme_version,
    })
}

/// Parse a metadata box inside a moov, trak, or mdia box.
/// See ISOBMFF (ISO 14496-12:2020) § 8.10.1.
fn read_udta<T: Read>(src: &mut BMFFBox<T>) -> Result<UserdataBox> {
    let mut iter = src.box_iter();
    let mut udta = UserdataBox { meta: None };

    while let Some(mut b) = iter.next_box()? {
        match b.head.name {
            BoxType::MetadataBox => {
                let meta = read_meta(&mut b)?;
                udta.meta = Some(meta);
            }
            _ => skip_box_content(&mut b)?,
        };
        check_parser_state!(b.content);
    }
    Ok(udta)
}

/// Parse the meta box
/// See ISOBMFF (ISO 14496-12:2020) § 8.11.1
fn read_meta<T: Read>(src: &mut BMFFBox<T>) -> Result<MetadataBox> {
    let (_, _) = read_fullbox_extra(src)?;
    let mut iter = src.box_iter();
    let mut meta = MetadataBox::default();
    while let Some(mut b) = iter.next_box()? {
        match b.head.name {
            BoxType::MetadataItemListEntry => read_ilst(&mut b, &mut meta)?,
            #[cfg(feature = "meta-xml")]
            BoxType::MetadataXMLBox => read_xml_(&mut b, &mut meta)?,
            #[cfg(feature = "meta-xml")]
            BoxType::MetadataBXMLBox => read_bxml(&mut b, &mut meta)?,
            _ => skip_box_content(&mut b)?,
        };
        check_parser_state!(b.content);
    }
    Ok(meta)
}

/// Parse a XML box inside a meta box
/// See ISOBMFF (ISO 14496-12:2020) § 8.11.2
#[cfg(feature = "meta-xml")]
fn read_xml_<T: Read>(src: &mut BMFFBox<T>, meta: &mut MetadataBox) -> Result<()> {
    if read_fullbox_version_no_flags(src)? != 0 {
        return Err(Error::Unsupported("unsupported XmlBox version"));
    }
    meta.xml = Some(XmlBox::StringXmlBox(src.read_into_try_vec()?));
    Ok(())
}

/// Parse a Binary XML box inside a meta box
/// See ISOBMFF (ISO 14496-12:2020) § 8.11.2
#[cfg(feature = "meta-xml")]
fn read_bxml<T: Read>(src: &mut BMFFBox<T>, meta: &mut MetadataBox) -> Result<()> {
    if read_fullbox_version_no_flags(src)? != 0 {
        return Err(Error::Unsupported("unsupported XmlBox version"));
    }
    meta.xml = Some(XmlBox::BinaryXmlBox(src.read_into_try_vec()?));
    Ok(())
}

/// Parse a metadata box inside a udta box
fn read_ilst<T: Read>(src: &mut BMFFBox<T>, meta: &mut MetadataBox) -> Result<()> {
    let mut iter = src.box_iter();
    while let Some(mut b) = iter.next_box()? {
        match b.head.name {
            BoxType::AlbumEntry => meta.album = read_ilst_string_data(&mut b)?,
            BoxType::ArtistEntry | BoxType::ArtistLowercaseEntry => {
                meta.artist = read_ilst_string_data(&mut b)?
            }
            BoxType::AlbumArtistEntry => meta.album_artist = read_ilst_string_data(&mut b)?,
            BoxType::CommentEntry => meta.comment = read_ilst_string_data(&mut b)?,
            BoxType::DateEntry => meta.year = read_ilst_string_data(&mut b)?,
            BoxType::TitleEntry => meta.title = read_ilst_string_data(&mut b)?,
            BoxType::CustomGenreEntry => {
                meta.genre = read_ilst_string_data(&mut b)?.map(Genre::CustomGenre)
            }
            BoxType::StandardGenreEntry => {
                meta.genre = read_ilst_u8_data(&mut b)?
                    .and_then(|gnre| Some(Genre::StandardGenre(gnre.get(1).copied()?)))
            }
            BoxType::ComposerEntry => meta.composer = read_ilst_string_data(&mut b)?,
            BoxType::EncoderEntry => meta.encoder = read_ilst_string_data(&mut b)?,
            BoxType::EncodedByEntry => meta.encoded_by = read_ilst_string_data(&mut b)?,
            BoxType::CopyrightEntry => meta.copyright = read_ilst_string_data(&mut b)?,
            BoxType::GroupingEntry => meta.grouping = read_ilst_string_data(&mut b)?,
            BoxType::CategoryEntry => meta.category = read_ilst_string_data(&mut b)?,
            BoxType::KeywordEntry => meta.keyword = read_ilst_string_data(&mut b)?,
            BoxType::PodcastUrlEntry => meta.podcast_url = read_ilst_string_data(&mut b)?,
            BoxType::PodcastGuidEntry => meta.podcast_guid = read_ilst_string_data(&mut b)?,
            BoxType::DescriptionEntry => meta.description = read_ilst_string_data(&mut b)?,
            BoxType::LongDescriptionEntry => meta.long_description = read_ilst_string_data(&mut b)?,
            BoxType::LyricsEntry => meta.lyrics = read_ilst_string_data(&mut b)?,
            BoxType::TVNetworkNameEntry => meta.tv_network_name = read_ilst_string_data(&mut b)?,
            BoxType::TVEpisodeNameEntry => meta.tv_episode_name = read_ilst_string_data(&mut b)?,
            BoxType::TVShowNameEntry => meta.tv_show_name = read_ilst_string_data(&mut b)?,
            BoxType::PurchaseDateEntry => meta.purchase_date = read_ilst_string_data(&mut b)?,
            BoxType::RatingEntry => meta.rating = read_ilst_string_data(&mut b)?,
            BoxType::OwnerEntry => meta.owner = read_ilst_string_data(&mut b)?,
            BoxType::HDVideoEntry => meta.hd_video = read_ilst_bool_data(&mut b)?,
            BoxType::SortNameEntry => meta.sort_name = read_ilst_string_data(&mut b)?,
            BoxType::SortArtistEntry => meta.sort_artist = read_ilst_string_data(&mut b)?,
            BoxType::SortAlbumEntry => meta.sort_album = read_ilst_string_data(&mut b)?,
            BoxType::SortAlbumArtistEntry => {
                meta.sort_album_artist = read_ilst_string_data(&mut b)?
            }
            BoxType::SortComposerEntry => meta.sort_composer = read_ilst_string_data(&mut b)?,
            BoxType::TrackNumberEntry => {
                if let Some(trkn) = read_ilst_u8_data(&mut b)? {
                    meta.track_number = trkn.get(3).copied();
                    meta.total_tracks = trkn.get(5).copied();
                };
            }
            BoxType::DiskNumberEntry => {
                if let Some(disk) = read_ilst_u8_data(&mut b)? {
                    meta.disc_number = disk.get(3).copied();
                    meta.total_discs = disk.get(5).copied();
                };
            }
            BoxType::TempoEntry => {
                meta.beats_per_minute =
                    read_ilst_u8_data(&mut b)?.and_then(|tmpo| tmpo.get(1).copied())
            }
            BoxType::CompilationEntry => meta.compilation = read_ilst_bool_data(&mut b)?,
            BoxType::AdvisoryEntry => {
                meta.advisory = read_ilst_u8_data(&mut b)?.and_then(|rtng| {
                    Some(match rtng.first()? {
                        2 => AdvisoryRating::Clean,
                        0 => AdvisoryRating::Inoffensive,
                        r => AdvisoryRating::Explicit(*r),
                    })
                })
            }
            BoxType::MediaTypeEntry => {
                meta.media_type = read_ilst_u8_data(&mut b)?.and_then(|stik| {
                    Some(match stik.first()? {
                        0 => MediaType::Movie,
                        1 => MediaType::Normal,
                        2 => MediaType::AudioBook,
                        5 => MediaType::WhackedBookmark,
                        6 => MediaType::MusicVideo,
                        9 => MediaType::ShortFilm,
                        10 => MediaType::TVShow,
                        11 => MediaType::Booklet,
                        s => MediaType::Unknown(*s),
                    })
                })
            }
            BoxType::PodcastEntry => meta.podcast = read_ilst_bool_data(&mut b)?,
            BoxType::TVSeasonNumberEntry => {
                meta.tv_season = read_ilst_u8_data(&mut b)?.and_then(|tvsn| tvsn.get(3).copied())
            }
            BoxType::TVEpisodeNumberEntry => {
                meta.tv_episode_number =
                    read_ilst_u8_data(&mut b)?.and_then(|tves| tves.get(3).copied())
            }
            BoxType::GaplessPlaybackEntry => meta.gapless_playback = read_ilst_bool_data(&mut b)?,
            BoxType::CoverArtEntry => meta.cover_art = read_ilst_multiple_u8_data(&mut b).ok(),
            _ => skip_box_content(&mut b)?,
        };
        check_parser_state!(b.content);
    }
    Ok(())
}

fn read_ilst_bool_data<T: Read>(src: &mut BMFFBox<T>) -> Result<Option<bool>> {
    Ok(read_ilst_u8_data(src)?.and_then(|d| Some(d.first()? == &1)))
}

fn read_ilst_string_data<T: Read>(src: &mut BMFFBox<T>) -> Result<Option<TryString>> {
    read_ilst_u8_data(src)
}

fn read_ilst_u8_data<T: Read>(src: &mut BMFFBox<T>) -> Result<Option<TryVec<u8>>> {
    // For all non-covr atoms, there must only be one data atom.
    Ok(read_ilst_multiple_u8_data(src)?.pop())
}

fn read_ilst_multiple_u8_data<T: Read>(src: &mut BMFFBox<T>) -> Result<TryVec<TryVec<u8>>> {
    let mut iter = src.box_iter();
    let mut data = TryVec::new();
    while let Some(mut b) = iter.next_box()? {
        match b.head.name {
            BoxType::MetadataItemDataEntry => {
                data.push(read_ilst_data(&mut b)?)?;
            }
            _ => skip_box_content(&mut b)?,
        };
        check_parser_state!(b.content);
    }
    Ok(data)
}

fn read_ilst_data<T: Read>(src: &mut BMFFBox<T>) -> Result<TryVec<u8>> {
    // Skip past the padding bytes
    skip(&mut src.content, src.head.offset)?;
    let size = src.content.limit();
    read_buf(&mut src.content, size)
}

/// Skip a number of bytes that we don't care to parse.
fn skip<T: Read>(src: &mut T, bytes: u64) -> Result<()> {
    std::io::copy(&mut src.take(bytes), &mut std::io::sink())?;
    Ok(())
}

/// Read size bytes into a Vector or return error.
fn read_buf<T: Read>(src: &mut T, size: u64) -> Result<TryVec<u8>> {
    let buf = src.take(size).read_into_try_vec()?;
    if buf.len().to_u64() != size {
        return Status::ReadBufErr.into();
    }

    Ok(buf)
}

fn be_i16<T: ReadBytesExt>(src: &mut T) -> Result<i16> {
    src.read_i16::<byteorder::BigEndian>().map_err(From::from)
}

fn be_i32<T: ReadBytesExt>(src: &mut T) -> Result<i32> {
    src.read_i32::<byteorder::BigEndian>().map_err(From::from)
}

fn be_i64<T: ReadBytesExt>(src: &mut T) -> Result<i64> {
    src.read_i64::<byteorder::BigEndian>().map_err(From::from)
}

fn be_u16<T: ReadBytesExt>(src: &mut T) -> Result<u16> {
    src.read_u16::<byteorder::BigEndian>().map_err(From::from)
}

fn be_u24<T: ReadBytesExt>(src: &mut T) -> Result<u32> {
    src.read_u24::<byteorder::BigEndian>().map_err(From::from)
}

fn be_u32<T: ReadBytesExt>(src: &mut T) -> Result<u32> {
    src.read_u32::<byteorder::BigEndian>().map_err(From::from)
}

fn be_u64<T: ReadBytesExt>(src: &mut T) -> Result<u64> {
    src.read_u64::<byteorder::BigEndian>().map_err(From::from)
}

fn write_be_u32<T: WriteBytesExt>(des: &mut T, num: u32) -> Result<()> {
    des.write_u32::<byteorder::BigEndian>(num)
        .map_err(From::from)
}

#[cfg(test)]
mod media_data_box_tests {
    use super::*;

    impl DataBox {
        fn at_offset(file_offset: u64, data: std::vec::Vec<u8>) -> Self {
            DataBox {
                metadata: DataBoxMetadata::Mdat { file_offset },
                data: data.into(),
            }
        }
    }

    #[test]
    fn extent_with_length_before_mdat_returns_none() {
        let mdat = DataBox::at_offset(100, vec![1; 5]);
        let extent = Extent::WithLength { offset: 0, len: 2 };

        assert!(mdat.get(&extent).is_none());
    }

    #[test]
    fn extent_to_end_before_mdat_returns_none() {
        let mdat = DataBox::at_offset(100, vec![1; 5]);
        let extent = Extent::ToEnd { offset: 0 };

        assert!(mdat.get(&extent).is_none());
    }

    #[test]
    fn extent_with_length_crossing_front_mdat_boundary_returns_none() {
        let mdat = DataBox::at_offset(100, vec![1; 5]);
        let extent = Extent::WithLength { offset: 99, len: 3 };

        assert!(mdat.get(&extent).is_none());
    }

    #[test]
    fn extent_with_length_which_is_subset_of_mdat() {
        let mdat = DataBox::at_offset(100, vec![1; 5]);
        let extent = Extent::WithLength {
            offset: 101,
            len: 2,
        };

        assert_eq!(mdat.get(&extent), Some(&[1, 1][..]));
    }

    #[test]
    fn extent_to_end_which_is_subset_of_mdat() {
        let mdat = DataBox::at_offset(100, vec![1; 5]);
        let extent = Extent::ToEnd { offset: 101 };

        assert_eq!(mdat.get(&extent), Some(&[1, 1, 1, 1][..]));
    }

    #[test]
    fn extent_with_length_which_is_all_of_mdat() {
        let mdat = DataBox::at_offset(100, vec![1; 5]);
        let extent = Extent::WithLength {
            offset: 100,
            len: 5,
        };

        assert_eq!(mdat.get(&extent), Some(mdat.data.as_slice()));
    }

    #[test]
    fn extent_to_end_which_is_all_of_mdat() {
        let mdat = DataBox::at_offset(100, vec![1; 5]);
        let extent = Extent::ToEnd { offset: 100 };

        assert_eq!(mdat.get(&extent), Some(mdat.data.as_slice()));
    }

    #[test]
    fn extent_with_length_crossing_back_mdat_boundary_returns_none() {
        let mdat = DataBox::at_offset(100, vec![1; 5]);
        let extent = Extent::WithLength {
            offset: 103,
            len: 3,
        };

        assert!(mdat.get(&extent).is_none());
    }

    #[test]
    fn extent_with_length_after_mdat_returns_none() {
        let mdat = DataBox::at_offset(100, vec![1; 5]);
        let extent = Extent::WithLength {
            offset: 200,
            len: 2,
        };

        assert!(mdat.get(&extent).is_none());
    }

    #[test]
    fn extent_to_end_after_mdat_returns_none() {
        let mdat = DataBox::at_offset(100, vec![1; 5]);
        let extent = Extent::ToEnd { offset: 200 };

        assert!(mdat.get(&extent).is_none());
    }

    #[test]
    fn extent_with_length_which_overflows_usize() {
        let mdat = DataBox::at_offset(u64::MAX - 1, vec![1; 5]);
        let extent = Extent::WithLength {
            offset: u64::MAX,
            len: usize::MAX,
        };

        assert!(mdat.get(&extent).is_none());
    }

    // The end of the range would overflow `usize` if it were calculated, but
    // because the range end is unbounded, we don't calculate it.
    #[test]
    fn extent_to_end_which_overflows_usize() {
        let mdat = DataBox::at_offset(u64::MAX - 1, vec![1; 5]);
        let extent = Extent::ToEnd { offset: u64::MAX };

        assert_eq!(mdat.get(&extent), Some(&[1, 1, 1, 1][..]));
    }
}<|MERGE_RESOLUTION|>--- conflicted
+++ resolved
@@ -4125,15 +4125,11 @@
 /// Note that despite the spec indicating "exactly one" moov box should exist at
 /// the file container level, we support reading and merging multiple moov boxes
 /// such as with tests/test_case_1185230.mp4.
-<<<<<<< HEAD
-pub fn read_moov<T: Read>(f: &mut BMFFBox<T>, context: Option<MediaContext>) -> Result<MediaContext> {
-=======
-fn read_moov<T: Read>(
+pub fn read_moov<T: Read>(
     f: &mut BMFFBox<T>,
     context: Option<MediaContext>,
     strictness: ParseStrictness,
 ) -> Result<MediaContext> {
->>>>>>> afa4a66d
     let MediaContext {
         mut timescale,
         mut tracks,
